--- conflicted
+++ resolved
@@ -605,7 +605,6 @@
             }
         }
     }
-<<<<<<< HEAD
 
     @ReactMethod
     fun setItem(
@@ -617,21 +616,11 @@
             try {
                 getBindingLiquidSdk().setItem(key, value)
                 promise.resolve(readableMapOf("status" to "ok"))
-=======
-    
-    @ReactMethod
-    fun addNwcUri(name: String, promise: Promise) {
-        executor.execute {
-            try {
-                val res = getBindingLiquidSdk().addNwcUri(name)
-                promise.resolve(res)
->>>>>>> fa32c3de
-            } catch (e: Exception) {
-                promise.reject(e.javaClass.simpleName.replace("Exception", "Error"), e.message, e)
-            }
-        }
-    }
-<<<<<<< HEAD
+            } catch (e: Exception) {
+                promise.reject(e.javaClass.simpleName.replace("Exception", "Error"), e.message, e)
+            }
+        }
+    }
 
     @ReactMethod
     fun getItem(
@@ -642,21 +631,11 @@
             try {
                 val res = getBindingLiquidSdk().getItem(key)
                 promise.resolve(res?.let { res })
-=======
-    
-    @ReactMethod
-    fun listNwcUris(promise: Promise) {
-        executor.execute {
-            try {
-                val res = getBindingLiquidSdk().listNwcUris()
-                promise.resolve(res)
->>>>>>> fa32c3de
-            } catch (e: Exception) {
-                promise.reject(e.javaClass.simpleName.replace("Exception", "Error"), e.message, e)
-            }
-        }
-    }
-<<<<<<< HEAD
+            } catch (e: Exception) {
+                promise.reject(e.javaClass.simpleName.replace("Exception", "Error"), e.message, e)
+            }
+        }
+    }
 
     @ReactMethod
     fun removeItem(
@@ -666,22 +645,10 @@
         executor.execute {
             try {
                 getBindingLiquidSdk().removeItem(key)
-=======
-    
-    @ReactMethod
-    fun removeNwcUri(name: String, promise: Promise) {
-        executor.execute {
-            try {
-                getBindingLiquidSdk().removeNwcUri(name)
->>>>>>> fa32c3de
-                promise.resolve(readableMapOf("status" to "ok"))
-            } catch (e: Exception) {
-                promise.reject(e.javaClass.simpleName.replace("Exception", "Error"), e.message, e)
-            }
-        }
-    }
-<<<<<<< HEAD
-=======
-
->>>>>>> fa32c3de
+                promise.resolve(readableMapOf("status" to "ok"))
+            } catch (e: Exception) {
+                promise.reject(e.javaClass.simpleName.replace("Exception", "Error"), e.message, e)
+            }
+        }
+    }
 }