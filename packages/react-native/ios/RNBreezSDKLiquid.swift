--- conflicted
+++ resolved
@@ -535,75 +535,7 @@
             rejectErr(err: err, reject: reject)
         }
     }
-    
-    @objc(addNwcUri:resolve:reject:)
-    func addNwcUri(_ name: String, resolve: @escaping RCTPromiseResolveBlock, reject: @escaping RCTPromiseRejectBlock) -> Void {
-        do {
-            var res =try getBindingLiquidSdk().addNwcUri(name: name)
-            resolve(res)
-        } catch let err {
-            rejectErr(err: err, reject: reject)
-        }
-    }
-    
-    @objc(listNwcUris:reject:)
-    func listNwcUris(_ resolve: @escaping RCTPromiseResolveBlock, reject: @escaping RCTPromiseRejectBlock) -> Void {
-        do {
-            var res =try getBindingLiquidSdk().listNwcUris()
-            resolve(res)
-        } catch let err {
-            rejectErr(err: err, reject: reject)
-        }
-    }
-    
-    @objc(removeNwcUri:resolve:reject:)
-    func removeNwcUri(_ name: String, resolve: @escaping RCTPromiseResolveBlock, reject: @escaping RCTPromiseRejectBlock) -> Void {
-        do {
-            try getBindingLiquidSdk().removeNwcUri(name: name)
-            resolve(["status": "ok"])
-        } catch let err {
-            rejectErr(err: err, reject: reject)
-        }
-    }
-
-<<<<<<< HEAD
-    @objc(setItem:value:resolve:reject:)
-    func setItem(_ key: String, value: String, resolve: @escaping RCTPromiseResolveBlock, reject: @escaping RCTPromiseRejectBlock) {
-        do {
-            try getBindingLiquidSdk().setItem(key: key, value: value)
-            resolve(["status": "ok"])
-        } catch let err {
-            rejectErr(err: err, reject: reject)
-        }
-    }
-
-    @objc(getItem:resolve:reject:)
-    func getItem(_ key: String, resolve: @escaping RCTPromiseResolveBlock, reject: @escaping RCTPromiseRejectBlock) {
-        do {
-            var res = try getBindingLiquidSdk().getItem(key: key)
-            if res != nil {
-                resolve(res!)
-            } else {
-                resolve(nil)
-            }
-        } catch let err {
-            rejectErr(err: err, reject: reject)
-        }
-    }
-
-    @objc(removeItem:resolve:reject:)
-    func removeItem(_ key: String, resolve: @escaping RCTPromiseResolveBlock, reject: @escaping RCTPromiseRejectBlock) {
-        do {
-            try getBindingLiquidSdk().removeItem(key: key)
-            resolve(["status": "ok"])
-        } catch let err {
-            rejectErr(err: err, reject: reject)
-        }
-    }
-
-=======
-    
->>>>>>> fa32c3de
+
     func rejectErr(err: Error, reject: @escaping RCTPromiseRejectBlock) {
         var errorName = "Generic"
         var message = "\(err)"
