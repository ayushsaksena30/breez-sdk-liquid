import { NativeModules, Platform, EmitterSubscription, NativeEventEmitter } from "react-native"

const LINKING_ERROR =
    `The package 'react-native-breez-sdk-liquid' doesn't seem to be linked. Make sure: \n\n` +
    Platform.select({ ios: "- You have run 'pod install'\n", default: "" }) +
    "- You rebuilt the app after installing the package\n" +
    "- You are not using Expo managed workflow\n"

const BreezSDKLiquid = NativeModules.RNBreezSDKLiquid
    ? NativeModules.RNBreezSDKLiquid
    : new Proxy(
          {},
          {
              get() {
                  throw new Error(LINKING_ERROR)
              }
          }
      )

const BreezSDKLiquidEmitter = new NativeEventEmitter(BreezSDKLiquid)

export type AcceptPaymentProposedFeesRequest = {
    response: FetchPaymentProposedFeesResponse
}

export type AesSuccessActionData = {
    description: string
    ciphertext: string
    iv: string
}

export type AesSuccessActionDataDecrypted = {
    description: string
    plaintext: string
}

export type AssetBalance = {
    assetId: string
    balanceSat: number
    name?: string
    ticker?: string
    balance?: number
}

export type AssetInfo = {
    name: string
    ticker: string
    amount: number
    fees?: number
}

export type AssetMetadata = {
    assetId: string
    name: string
    ticker: string
    precision: number
    fiatId?: string
}

export type BackupRequest = {
    backupPath?: string
}

export type BitcoinAddressData = {
    address: string
    network: Network
    amountSat?: number
    label?: string
    message?: string
}

export type BlockchainInfo = {
    liquidTip: number
    bitcoinTip: number
}

export type BuyBitcoinRequest = {
    prepareResponse: PrepareBuyBitcoinResponse
    redirectUrl?: string
}

export type CheckMessageRequest = {
    message: string
    pubkey: string
    signature: string
}

export type CheckMessageResponse = {
    isValid: boolean
}

export type Config = {
    liquidExplorer: BlockchainExplorer
    bitcoinExplorer: BlockchainExplorer
    workingDir: string
    network: LiquidNetwork
    paymentTimeoutSec: number
    syncServiceUrl?: string
    breezApiKey?: string
    zeroConfMaxAmountSat?: number
    useDefaultExternalInputParsers: boolean
    useMagicRoutingHints: boolean
    externalInputParsers?: ExternalInputParser[]
    onchainFeeRateLeewaySat?: number
    assetMetadata?: AssetMetadata[]
    sideswapApiKey?: string
    nwcOptions?: NwcOptions
}

export type ConnectRequest = {
    config: Config
    mnemonic?: string
    passphrase?: string
    seed?: number[]
}

export type ConnectWithSignerRequest = {
    config: Config
}

export type CreateBolt12InvoiceRequest = {
    offer: string
    invoiceRequest: string
}

export type CreateBolt12InvoiceResponse = {
    invoice: string
}

export type CurrencyInfo = {
    name: string
    fractionSize: number
    spacing?: number
    symbol?: SymbolType
    uniqSymbol?: SymbolType
    localizedName: LocalizedName[]
    localeOverrides: LocaleOverrides[]
}

export type ExternalInputParser = {
    providerId: string
    inputRegex: string
    parserUrl: string
}

export type FetchPaymentProposedFeesRequest = {
    swapId: string
}

export type FetchPaymentProposedFeesResponse = {
    swapId: string
    feesSat: number
    payerAmountSat: number
    receiverAmountSat: number
}

export type FiatCurrency = {
    id: string
    info: CurrencyInfo
}

export type GetInfoResponse = {
    walletInfo: WalletInfo
    blockchainInfo: BlockchainInfo
}

export type LnInvoice = {
    bolt11: string
    network: Network
    payeePubkey: string
    paymentHash: string
    description?: string
    descriptionHash?: string
    amountMsat?: number
    timestamp: number
    expiry: number
    routingHints: RouteHint[]
    paymentSecret: number[]
    minFinalCltvExpiryDelta: number
}

export type LnOffer = {
    offer: string
    chains: string[]
    paths: LnOfferBlindedPath[]
    description?: string
    signingPubkey?: string
    minAmount?: Amount
    absoluteExpiry?: number
    issuer?: string
}

export type LightningPaymentLimitsResponse = {
    send: Limits
    receive: Limits
}

export type Limits = {
    minSat: number
    maxSat: number
    maxZeroConfSat: number
}

export type LiquidAddressData = {
    address: string
    network: Network
    assetId?: string
    amount?: number
    amountSat?: number
    label?: string
    message?: string
}

export type ListPaymentsRequest = {
    filters?: PaymentType[]
    states?: PaymentState[]
    fromTimestamp?: number
    toTimestamp?: number
    offset?: number
    limit?: number
    details?: ListPaymentDetails
    sortAscending?: boolean
}

export type LnOfferBlindedPath = {
    blindedHops: string[]
}

export type LnUrlAuthRequestData = {
    k1: string
    domain: string
    url: string
    action?: string
}

export type LnUrlErrorData = {
    reason: string
}

export type LnUrlInfo = {
    lnAddress?: string
    lnurlPayComment?: string
    lnurlPayDomain?: string
    lnurlPayMetadata?: string
    lnurlPaySuccessAction?: SuccessActionProcessed
    lnurlPayUnprocessedSuccessAction?: SuccessAction
    lnurlWithdrawEndpoint?: string
}

export type LnUrlPayErrorData = {
    paymentHash: string
    reason: string
}

export type LnUrlPayRequest = {
    prepareResponse: PrepareLnUrlPayResponse
}

export type LnUrlPayRequestData = {
    callback: string
    minSendable: number
    maxSendable: number
    metadataStr: string
    commentAllowed: number
    domain: string
    allowsNostr: boolean
    nostrPubkey?: string
    lnAddress?: string
}

export type LnUrlPaySuccessData = {
    successAction?: SuccessActionProcessed
    payment: Payment
}

export type LnUrlWithdrawRequest = {
    data: LnUrlWithdrawRequestData
    amountMsat: number
    description?: string
}

export type LnUrlWithdrawRequestData = {
    callback: string
    k1: string
    defaultDescription: string
    minWithdrawable: number
    maxWithdrawable: number
}

export type LnUrlWithdrawSuccessData = {
    invoice: LnInvoice
}

export type LocaleOverrides = {
    locale: string
    spacing?: number
    symbol: SymbolType
}

export type LocalizedName = {
    locale: string
    name: string
}

export type LogEntry = {
    line: string
    level: string
}

export type MessageSuccessActionData = {
    message: string
}

export type NwcOptions = {
    enabled: boolean
    relayUrls?: string[]
    secretKey?: string
}

export type OnchainPaymentLimitsResponse = {
    send: Limits
    receive: Limits
}

export type PayOnchainRequest = {
    address: string
    prepareResponse: PreparePayOnchainResponse
}

export type Payment = {
    timestamp: number
    amountSat: number
    feesSat: number
    paymentType: PaymentType
    status: PaymentState
    details: PaymentDetails
    swapperFeesSat?: number
    destination?: string
    txId?: string
    unblindingData?: string
}

export type PrepareBuyBitcoinRequest = {
    provider: BuyBitcoinProvider
    amountSat: number
}

export type PrepareBuyBitcoinResponse = {
    provider: BuyBitcoinProvider
    amountSat: number
    feesSat: number
}

export type PrepareLnUrlPayRequest = {
    data: LnUrlPayRequestData
    amount: PayAmount
    bip353Address?: string
    comment?: string
    validateSuccessActionUrl?: boolean
}

export type PrepareLnUrlPayResponse = {
    destination: SendDestination
    feesSat: number
    data: LnUrlPayRequestData
    amount: PayAmount
    comment?: string
    successAction?: SuccessAction
}

export type PreparePayOnchainRequest = {
    amount: PayAmount
    feeRateSatPerVbyte?: number
}

export type PreparePayOnchainResponse = {
    receiverAmountSat: number
    claimFeesSat: number
    totalFeesSat: number
}

export type PrepareReceiveRequest = {
    paymentMethod: PaymentMethod
    amount?: ReceiveAmount
}

export type PrepareReceiveResponse = {
    paymentMethod: PaymentMethod
    feesSat: number
    amount?: ReceiveAmount
    minPayerAmountSat?: number
    maxPayerAmountSat?: number
    swapperFeerate?: number
}

export type PrepareRefundRequest = {
    swapAddress: string
    refundAddress: string
    feeRateSatPerVbyte: number
}

export type PrepareRefundResponse = {
    txVsize: number
    txFeeSat: number
    lastRefundTxId?: string
}

export type PrepareSendRequest = {
    destination: string
    amount?: PayAmount
}

export type PrepareSendResponse = {
    destination: SendDestination
    amount?: PayAmount
    feesSat?: number
    estimatedAssetFees?: number
    exchangeAmountSat?: number
}

export type Rate = {
    coin: string
    value: number
}

export type ReceivePaymentRequest = {
    prepareResponse: PrepareReceiveResponse
    description?: string
    useDescriptionHash?: boolean
    payerNote?: string
}

export type ReceivePaymentResponse = {
    destination: string
}

export type RecommendedFees = {
    fastestFee: number
    halfHourFee: number
    hourFee: number
    economyFee: number
    minimumFee: number
}

export type RefundRequest = {
    swapAddress: string
    refundAddress: string
    feeRateSatPerVbyte: number
}

export type RefundResponse = {
    refundTxId: string
}

export type RefundableSwap = {
    swapAddress: string
    timestamp: number
    amountSat: number
    lastRefundTxId?: string
}

export type RestoreRequest = {
    backupPath?: string
}

export type RouteHint = {
    hops: RouteHintHop[]
}

export type RouteHintHop = {
    srcNodeId: string
    shortChannelId: string
    feesBaseMsat: number
    feesProportionalMillionths: number
    cltvExpiryDelta: number
    htlcMinimumMsat?: number
    htlcMaximumMsat?: number
}

export type SendPaymentRequest = {
    prepareResponse: PrepareSendResponse
    useAssetFees?: boolean
    payerNote?: string
}

export type SendPaymentResponse = {
    payment: Payment
}

export type SignMessageRequest = {
    message: string
}

export type SignMessageResponse = {
    signature: string
}

export type SymbolType = {
    grapheme?: string
    template?: string
    rtl?: boolean
    position?: number
}

export type UrlSuccessActionData = {
    description: string
    url: string
    matchesCallbackDomain: boolean
}

export type WalletInfo = {
    balanceSat: number
    pendingSendSat: number
    pendingReceiveSat: number
    fingerprint: string
    pubkey: string
    assetBalances: AssetBalance[]
}

export enum AesSuccessActionDataResultVariant {
    DECRYPTED = "decrypted",
    ERROR_STATUS = "errorStatus"
}

export type AesSuccessActionDataResult = {
    type: AesSuccessActionDataResultVariant.DECRYPTED,
    data: AesSuccessActionDataDecrypted
} | {
    type: AesSuccessActionDataResultVariant.ERROR_STATUS,
    reason: string
}

export enum AmountVariant {
    BITCOIN = "bitcoin",
    CURRENCY = "currency"
}

export type Amount = {
    type: AmountVariant.BITCOIN,
    amountMsat: number
} | {
    type: AmountVariant.CURRENCY,
    iso4217Code: string
    fractionalAmount: number
}

export enum BlockchainExplorerVariant {
    ELECTRUM = "electrum",
    ESPLORA = "esplora"
}

export type BlockchainExplorer = {
    type: BlockchainExplorerVariant.ELECTRUM,
    url: string
} | {
    type: BlockchainExplorerVariant.ESPLORA,
    url: string
    useWaterfalls: boolean
}

export enum BuyBitcoinProvider {
    MOONPAY = "moonpay"
}

export enum GetPaymentRequestVariant {
    PAYMENT_HASH = "paymentHash",
    SWAP_ID = "swapId"
}

export type GetPaymentRequest = {
    type: GetPaymentRequestVariant.PAYMENT_HASH,
    paymentHash: string
} | {
    type: GetPaymentRequestVariant.SWAP_ID,
    swapId: string
}

export enum InputTypeVariant {
    BITCOIN_ADDRESS = "bitcoinAddress",
    LIQUID_ADDRESS = "liquidAddress",
    BOLT11 = "bolt11",
    BOLT12_OFFER = "bolt12Offer",
    NODE_ID = "nodeId",
    URL = "url",
    LN_URL_PAY = "lnUrlPay",
    LN_URL_WITHDRAW = "lnUrlWithdraw",
    LN_URL_AUTH = "lnUrlAuth",
    LN_URL_ERROR = "lnUrlError"
}

export type InputType = {
    type: InputTypeVariant.BITCOIN_ADDRESS,
    address: BitcoinAddressData
} | {
    type: InputTypeVariant.LIQUID_ADDRESS,
    address: LiquidAddressData
} | {
    type: InputTypeVariant.BOLT11,
    invoice: LnInvoice
} | {
    type: InputTypeVariant.BOLT12_OFFER,
    offer: LnOffer
    bip353Address?: string
} | {
    type: InputTypeVariant.NODE_ID,
    nodeId: string
} | {
    type: InputTypeVariant.URL,
    url: string
} | {
    type: InputTypeVariant.LN_URL_PAY,
    data: LnUrlPayRequestData
    bip353Address?: string
} | {
    type: InputTypeVariant.LN_URL_WITHDRAW,
    data: LnUrlWithdrawRequestData
} | {
    type: InputTypeVariant.LN_URL_AUTH,
    data: LnUrlAuthRequestData
} | {
    type: InputTypeVariant.LN_URL_ERROR,
    data: LnUrlErrorData
}

export enum LiquidNetwork {
    MAINNET = "mainnet",
    TESTNET = "testnet",
    REGTEST = "regtest"
}

export enum ListPaymentDetailsVariant {
    LIQUID = "liquid",
    BITCOIN = "bitcoin"
}

export type ListPaymentDetails = {
    type: ListPaymentDetailsVariant.LIQUID,
    assetId?: string
    destination?: string
} | {
    type: ListPaymentDetailsVariant.BITCOIN,
    address?: string
}

export enum LnUrlCallbackStatusVariant {
    OK = "ok",
    ERROR_STATUS = "errorStatus"
}

export type LnUrlCallbackStatus = {
    type: LnUrlCallbackStatusVariant.OK
} | {
    type: LnUrlCallbackStatusVariant.ERROR_STATUS,
    data: LnUrlErrorData
}

export enum LnUrlPayResultVariant {
    ENDPOINT_SUCCESS = "endpointSuccess",
    ENDPOINT_ERROR = "endpointError",
    PAY_ERROR = "payError"
}

export type LnUrlPayResult = {
    type: LnUrlPayResultVariant.ENDPOINT_SUCCESS,
    data: LnUrlPaySuccessData
} | {
    type: LnUrlPayResultVariant.ENDPOINT_ERROR,
    data: LnUrlErrorData
} | {
    type: LnUrlPayResultVariant.PAY_ERROR,
    data: LnUrlPayErrorData
}

export enum LnUrlWithdrawResultVariant {
    OK = "ok",
    TIMEOUT = "timeout",
    ERROR_STATUS = "errorStatus"
}

export type LnUrlWithdrawResult = {
    type: LnUrlWithdrawResultVariant.OK,
    data: LnUrlWithdrawSuccessData
} | {
    type: LnUrlWithdrawResultVariant.TIMEOUT,
    data: LnUrlWithdrawSuccessData
} | {
    type: LnUrlWithdrawResultVariant.ERROR_STATUS,
    data: LnUrlErrorData
}

export enum Network {
    BITCOIN = "bitcoin",
    TESTNET = "testnet",
    SIGNET = "signet",
    REGTEST = "regtest"
}

export enum NwcEventVariant {
    CONNECTED = "connected",
    DISCONNECTED = "disconnected",
    PAY_INVOICE = "payInvoice",
    LIST_TRANSACTIONS = "listTransactions",
    GET_BALANCE = "getBalance"
}

export type NwcEvent = {
    type: NwcEventVariant.CONNECTED
} | {
    type: NwcEventVariant.DISCONNECTED
} | {
    type: NwcEventVariant.PAY_INVOICE,
    success: boolean
    preimage?: string
    feesSat?: number
    error?: string
} | {
    type: NwcEventVariant.LIST_TRANSACTIONS
} | {
    type: NwcEventVariant.GET_BALANCE
}

export enum PayAmountVariant {
    BITCOIN = "bitcoin",
    ASSET = "asset",
    DRAIN = "drain"
}

export type PayAmount = {
    type: PayAmountVariant.BITCOIN,
    receiverAmountSat: number
} | {
    type: PayAmountVariant.ASSET,
    toAsset: string
    receiverAmount: number
    estimateAssetFees?: boolean
    fromAsset?: string
} | {
    type: PayAmountVariant.DRAIN
}

export enum PaymentDetailsVariant {
    LIGHTNING = "lightning",
    LIQUID = "liquid",
    BITCOIN = "bitcoin"
}

export type PaymentDetails = {
    type: PaymentDetailsVariant.LIGHTNING,
    swapId: string
    description: string
    liquidExpirationBlockheight: number
    preimage?: string
    invoice?: string
    bolt12Offer?: string
    paymentHash?: string
    destinationPubkey?: string
    lnurlInfo?: LnUrlInfo
    bip353Address?: string
    payerNote?: string
    claimTxId?: string
    refundTxId?: string
    refundTxAmountSat?: number
} | {
    type: PaymentDetailsVariant.LIQUID,
    assetId: string
    destination: string
    description: string
    assetInfo?: AssetInfo
    lnurlInfo?: LnUrlInfo
    bip353Address?: string
    payerNote?: string
} | {
    type: PaymentDetailsVariant.BITCOIN,
    swapId: string
    bitcoinAddress: string
    description: string
    autoAcceptedFees: boolean
    bitcoinExpirationBlockheight?: number
    liquidExpirationBlockheight?: number
    lockupTxId?: string
    claimTxId?: string
    refundTxId?: string
    refundTxAmountSat?: number
}

export enum PaymentMethod {
    LIGHTNING = "lightning",
    BOLT11_INVOICE = "bolt11Invoice",
    BOLT12_OFFER = "bolt12Offer",
    BITCOIN_ADDRESS = "bitcoinAddress",
    LIQUID_ADDRESS = "liquidAddress"
}

export enum PaymentState {
    CREATED = "created",
    PENDING = "pending",
    COMPLETE = "complete",
    FAILED = "failed",
    TIMED_OUT = "timedOut",
    REFUNDABLE = "refundable",
    REFUND_PENDING = "refundPending",
    WAITING_FEE_ACCEPTANCE = "waitingFeeAcceptance"
}

export enum PaymentType {
    RECEIVE = "receive",
    SEND = "send"
}

export enum ReceiveAmountVariant {
    BITCOIN = "bitcoin",
    ASSET = "asset"
}

export type ReceiveAmount = {
    type: ReceiveAmountVariant.BITCOIN,
    payerAmountSat: number
} | {
    type: ReceiveAmountVariant.ASSET,
    assetId: string
    payerAmount?: number
}

export enum SdkEventVariant {
    PAYMENT_FAILED = "paymentFailed",
    PAYMENT_PENDING = "paymentPending",
    PAYMENT_REFUNDABLE = "paymentRefundable",
    PAYMENT_REFUNDED = "paymentRefunded",
    PAYMENT_REFUND_PENDING = "paymentRefundPending",
    PAYMENT_SUCCEEDED = "paymentSucceeded",
    PAYMENT_WAITING_CONFIRMATION = "paymentWaitingConfirmation",
    PAYMENT_WAITING_FEE_ACCEPTANCE = "paymentWaitingFeeAcceptance",
    SYNCED = "synced",
    DATA_SYNCED = "dataSynced",
    NWC = "nwc"
}

export type SdkEvent = {
    type: SdkEventVariant.PAYMENT_FAILED,
    details: Payment
} | {
    type: SdkEventVariant.PAYMENT_PENDING,
    details: Payment
} | {
    type: SdkEventVariant.PAYMENT_REFUNDABLE,
    details: Payment
} | {
    type: SdkEventVariant.PAYMENT_REFUNDED,
    details: Payment
} | {
    type: SdkEventVariant.PAYMENT_REFUND_PENDING,
    details: Payment
} | {
    type: SdkEventVariant.PAYMENT_SUCCEEDED,
    details: Payment
} | {
    type: SdkEventVariant.PAYMENT_WAITING_CONFIRMATION,
    details: Payment
} | {
    type: SdkEventVariant.PAYMENT_WAITING_FEE_ACCEPTANCE,
    details: Payment
} | {
    type: SdkEventVariant.SYNCED
} | {
    type: SdkEventVariant.DATA_SYNCED,
    didPullNewRecords: boolean
} | {
    type: SdkEventVariant.NWC,
    details: NwcEvent
    eventId: string
}

export enum SendDestinationVariant {
    LIQUID_ADDRESS = "liquidAddress",
    BOLT11 = "bolt11",
    BOLT12 = "bolt12"
}

export type SendDestination = {
    type: SendDestinationVariant.LIQUID_ADDRESS,
    addressData: LiquidAddressData
    bip353Address?: string
} | {
    type: SendDestinationVariant.BOLT11,
    invoice: LnInvoice
    bip353Address?: string
} | {
    type: SendDestinationVariant.BOLT12,
    offer: LnOffer
    receiverAmountSat: number
    bip353Address?: string
}

export enum SuccessActionVariant {
    AES = "aes",
    MESSAGE = "message",
    URL = "url"
}

export type SuccessAction = {
    type: SuccessActionVariant.AES,
    data: AesSuccessActionData
} | {
    type: SuccessActionVariant.MESSAGE,
    data: MessageSuccessActionData
} | {
    type: SuccessActionVariant.URL,
    data: UrlSuccessActionData
}

export enum SuccessActionProcessedVariant {
    AES = "aes",
    MESSAGE = "message",
    URL = "url"
}

export type SuccessActionProcessed = {
    type: SuccessActionProcessedVariant.AES,
    result: AesSuccessActionDataResult
} | {
    type: SuccessActionProcessedVariant.MESSAGE,
    data: MessageSuccessActionData
} | {
    type: SuccessActionProcessedVariant.URL,
    data: UrlSuccessActionData
}

export type EventListener = (e: SdkEvent) => void

export type Logger = (logEntry: LogEntry) => void

export const connect = async (req: ConnectRequest): Promise<void> => {
    const response = await BreezSDKLiquid.connect(req)
    return response
}

export const addEventListener = async (listener: EventListener): Promise<string> => {
    const response = await BreezSDKLiquid.addEventListener()
    BreezSDKLiquidEmitter.addListener(`event-${response}`, listener)
    
    return response
}

export const setLogger = async (logger: Logger): Promise<EmitterSubscription> => {
    const subscription = BreezSDKLiquidEmitter.addListener("breezSdkLiquidLog", logger)

    try {
        await BreezSDKLiquid.setLogger()
    } catch {}

    return subscription
}

export const defaultConfig = async (network: LiquidNetwork, breezApiKey: string = ""): Promise<Config> => {
    const response = await BreezSDKLiquid.defaultConfig(network, breezApiKey)
    return response
}

export const parseInvoice = async (input: string): Promise<LnInvoice> => {
    const response = await BreezSDKLiquid.parseInvoice(input)
    return response
}


export const removeEventListener = async (id: string): Promise<void> => {
    await BreezSDKLiquid.removeEventListener(id)
}

export const getInfo = async (): Promise<GetInfoResponse> => {
    const response = await BreezSDKLiquid.getInfo()
    return response
}

export const signMessage = async (req: SignMessageRequest): Promise<SignMessageResponse> => {
    const response = await BreezSDKLiquid.signMessage(req)
    return response
}

export const checkMessage = async (req: CheckMessageRequest): Promise<CheckMessageResponse> => {
    const response = await BreezSDKLiquid.checkMessage(req)
    return response
}

export const parse = async (input: string): Promise<InputType> => {
    const response = await BreezSDKLiquid.parse(input)
    return response
}

export const prepareSendPayment = async (req: PrepareSendRequest): Promise<PrepareSendResponse> => {
    const response = await BreezSDKLiquid.prepareSendPayment(req)
    return response
}

export const sendPayment = async (req: SendPaymentRequest): Promise<SendPaymentResponse> => {
    const response = await BreezSDKLiquid.sendPayment(req)
    return response
}

export const prepareReceivePayment = async (req: PrepareReceiveRequest): Promise<PrepareReceiveResponse> => {
    const response = await BreezSDKLiquid.prepareReceivePayment(req)
    return response
}

export const receivePayment = async (req: ReceivePaymentRequest): Promise<ReceivePaymentResponse> => {
    const response = await BreezSDKLiquid.receivePayment(req)
    return response
}

export const createBolt12Invoice = async (req: CreateBolt12InvoiceRequest): Promise<CreateBolt12InvoiceResponse> => {
    const response = await BreezSDKLiquid.createBolt12Invoice(req)
    return response
}

export const fetchLightningLimits = async (): Promise<LightningPaymentLimitsResponse> => {
    const response = await BreezSDKLiquid.fetchLightningLimits()
    return response
}

export const fetchOnchainLimits = async (): Promise<OnchainPaymentLimitsResponse> => {
    const response = await BreezSDKLiquid.fetchOnchainLimits()
    return response
}

export const preparePayOnchain = async (req: PreparePayOnchainRequest): Promise<PreparePayOnchainResponse> => {
    const response = await BreezSDKLiquid.preparePayOnchain(req)
    return response
}

export const payOnchain = async (req: PayOnchainRequest): Promise<SendPaymentResponse> => {
    const response = await BreezSDKLiquid.payOnchain(req)
    return response
}

export const prepareBuyBitcoin = async (req: PrepareBuyBitcoinRequest): Promise<PrepareBuyBitcoinResponse> => {
    const response = await BreezSDKLiquid.prepareBuyBitcoin(req)
    return response
}

export const buyBitcoin = async (req: BuyBitcoinRequest): Promise<string> => {
    const response = await BreezSDKLiquid.buyBitcoin(req)
    return response
}

export const listPayments = async (req: ListPaymentsRequest): Promise<Payment[]> => {
    const response = await BreezSDKLiquid.listPayments(req)
    return response
}

export const getPayment = async (req: GetPaymentRequest): Promise<Payment | null> => {
    const response = await BreezSDKLiquid.getPayment(req)
    return response
}

export const fetchPaymentProposedFees = async (req: FetchPaymentProposedFeesRequest): Promise<FetchPaymentProposedFeesResponse> => {
    const response = await BreezSDKLiquid.fetchPaymentProposedFees(req)
    return response
}

export const acceptPaymentProposedFees = async (req: AcceptPaymentProposedFeesRequest): Promise<void> => {
    await BreezSDKLiquid.acceptPaymentProposedFees(req)
}

export const listRefundables = async (): Promise<RefundableSwap[]> => {
    const response = await BreezSDKLiquid.listRefundables()
    return response
}

export const prepareRefund = async (req: PrepareRefundRequest): Promise<PrepareRefundResponse> => {
    const response = await BreezSDKLiquid.prepareRefund(req)
    return response
}

export const refund = async (req: RefundRequest): Promise<RefundResponse> => {
    const response = await BreezSDKLiquid.refund(req)
    return response
}

export const rescanOnchainSwaps = async (): Promise<void> => {
    await BreezSDKLiquid.rescanOnchainSwaps()
}

export const sync = async (): Promise<void> => {
    await BreezSDKLiquid.sync()
}

export const recommendedFees = async (): Promise<RecommendedFees> => {
    const response = await BreezSDKLiquid.recommendedFees()
    return response
}

export const backup = async (req: BackupRequest): Promise<void> => {
    await BreezSDKLiquid.backup(req)
}

export const restore = async (req: RestoreRequest): Promise<void> => {
    await BreezSDKLiquid.restore(req)
}

export const disconnect = async (): Promise<void> => {
    await BreezSDKLiquid.disconnect()
}

export const prepareLnurlPay = async (req: PrepareLnUrlPayRequest): Promise<PrepareLnUrlPayResponse> => {
    const response = await BreezSDKLiquid.prepareLnurlPay(req)
    return response
}

export const lnurlPay = async (req: LnUrlPayRequest): Promise<LnUrlPayResult> => {
    const response = await BreezSDKLiquid.lnurlPay(req)
    return response
}

export const lnurlWithdraw = async (req: LnUrlWithdrawRequest): Promise<LnUrlWithdrawResult> => {
    const response = await BreezSDKLiquid.lnurlWithdraw(req)
    return response
}

export const lnurlAuth = async (reqData: LnUrlAuthRequestData): Promise<LnUrlCallbackStatus> => {
    const response = await BreezSDKLiquid.lnurlAuth(reqData)
    return response
}

export const registerWebhook = async (webhookUrl: string): Promise<void> => {
    await BreezSDKLiquid.registerWebhook(webhookUrl)
}

export const unregisterWebhook = async (): Promise<void> => {
    await BreezSDKLiquid.unregisterWebhook()
}

export const fetchFiatRates = async (): Promise<Rate[]> => {
    const response = await BreezSDKLiquid.fetchFiatRates()
    return response
}

export const listFiatCurrencies = async (): Promise<FiatCurrency[]> => {
    const response = await BreezSDKLiquid.listFiatCurrencies()
    return response
}

<<<<<<< HEAD

export const setItem = async (key: string, value: string): Promise<void> => {
    await BreezSDKLiquid.setItem(key, value)
}

export const getItem = async (key: string): Promise<string | null> => {
    const response = await BreezSDKLiquid.getItem(key)
    return response
}

export const removeItem = async (key: string): Promise<void> => {
    await BreezSDKLiquid.removeItem(key)
=======
export const addNwcUri = async (name: string): Promise<string> => {
    const response = await BreezSDKLiquid.addNwcUri(name)
    return response
}

export const listNwcUris = async (): Promise<Record<string, string>> => {
    const response = await BreezSDKLiquid.listNwcUris()
    return response
}

export const removeNwcUri = async (name: string): Promise<void> => {
    await BreezSDKLiquid.removeNwcUri(name)
>>>>>>> fa32c3de
}<|MERGE_RESOLUTION|>--- conflicted
+++ resolved
@@ -1138,7 +1138,6 @@
     return response
 }
 
-<<<<<<< HEAD
 
 export const setItem = async (key: string, value: string): Promise<void> => {
     await BreezSDKLiquid.setItem(key, value)
@@ -1151,18 +1150,4 @@
 
 export const removeItem = async (key: string): Promise<void> => {
     await BreezSDKLiquid.removeItem(key)
-=======
-export const addNwcUri = async (name: string): Promise<string> => {
-    const response = await BreezSDKLiquid.addNwcUri(name)
-    return response
-}
-
-export const listNwcUris = async (): Promise<Record<string, string>> => {
-    const response = await BreezSDKLiquid.listNwcUris()
-    return response
-}
-
-export const removeNwcUri = async (name: string): Promise<void> => {
-    await BreezSDKLiquid.removeNwcUri(name)
->>>>>>> fa32c3de
 }