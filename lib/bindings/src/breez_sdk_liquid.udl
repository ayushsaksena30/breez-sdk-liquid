//////////////////////////////////
// BEGIN sdk-common mirror imports
// These are structs defined in sdk-common, which we want to make available in this project's UDL bindings

dictionary LNInvoice {
    string bolt11;
    Network network;
    string payee_pubkey;
    string payment_hash;
    string? description;
    string? description_hash;
    u64? amount_msat;
    u64 timestamp;
    u64 expiry;
    sequence<RouteHint> routing_hints;
    sequence<u8> payment_secret;
    u64 min_final_cltv_expiry_delta;
};

enum Network {
    "Bitcoin",
    "Testnet",
    "Signet",
    "Regtest",
};

dictionary RouteHint {
    sequence<RouteHintHop> hops;
};

dictionary RouteHintHop {
     string src_node_id;
     string short_channel_id;
     u32 fees_base_msat;
     u32 fees_proportional_millionths;
     u64 cltv_expiry_delta;
     u64? htlc_minimum_msat;
     u64? htlc_maximum_msat;
};

[Enum]
interface Amount {
    Bitcoin(u64 amount_msat);
    Currency(string iso4217_code, u64 fractional_amount);
};

dictionary LnOfferBlindedPath {
    sequence<string> blinded_hops;
};

dictionary LNOffer {
    string offer;
    sequence<string> chains;
    sequence<LnOfferBlindedPath> paths;
    string? description;
    string? signing_pubkey;
    Amount? min_amount;
    u64? absolute_expiry;
    string? issuer;
};

[Enum]
interface InputType {
    BitcoinAddress(BitcoinAddressData address);
    LiquidAddress(LiquidAddressData address);
    Bolt11(LNInvoice invoice);
    Bolt12Offer(LNOffer offer, string? bip353_address);
    NodeId(string node_id);
    Url(string url);
    LnUrlPay(LnUrlPayRequestData data, string? bip353_address);
    LnUrlWithdraw(LnUrlWithdrawRequestData data);
    LnUrlAuth(LnUrlAuthRequestData data);
    LnUrlError(LnUrlErrorData data);
};

dictionary BitcoinAddressData {
    string address;
    Network network;
    u64? amount_sat;
    string? label;
    string? message;
};

dictionary LiquidAddressData {
    string address;
    Network network;
    string? asset_id;
    f64? amount;
    u64? amount_sat;
    string? label;
    string? message;
};

dictionary LnUrlPayRequestData {
    string callback;
    u64 min_sendable;
    u64 max_sendable;
    string metadata_str;
    u16 comment_allowed;
    string domain;
    boolean allows_nostr;
    string? nostr_pubkey;
    string? ln_address;
};

dictionary LnUrlWithdrawRequestData {
    string callback;
    string k1;
    string default_description;
    u64 min_withdrawable;
    u64 max_withdrawable;
};

dictionary LnUrlAuthRequestData {
    string k1;
    string domain;
    string url;
    string? action = null;
};

dictionary LnUrlErrorData {
    string reason;
};

[Enum]
interface SuccessAction {
    Aes(AesSuccessActionData data);
    Message(MessageSuccessActionData data);
    Url(UrlSuccessActionData data);
};

[Enum]
interface SuccessActionProcessed {
    Aes(AesSuccessActionDataResult result);
    Message(MessageSuccessActionData data);
    Url(UrlSuccessActionData data);
};

[Enum]
interface AesSuccessActionDataResult {
    Decrypted(AesSuccessActionDataDecrypted data);
    ErrorStatus(string reason);
};

dictionary AesSuccessActionData {
    string description;
    string ciphertext;
    string iv;
};

dictionary AesSuccessActionDataDecrypted {
    string description;
    string plaintext;
};

dictionary MessageSuccessActionData {
    string message;
};

dictionary UrlSuccessActionData {
    string description;
    string url;
    boolean matches_callback_domain;
};

dictionary LnUrlPayErrorData {
    string payment_hash;
    string reason;
};

[Error]
interface LnUrlPayError {
    AlreadyPaid();
    Generic(string err);
    InsufficientBalance(string err);
    InvalidAmount(string err);
    InvalidInvoice(string err);
    InvalidNetwork(string err);
    InvalidUri(string err);
    InvoiceExpired(string err);
    PaymentFailed(string err);
    PaymentTimeout(string err);
    RouteNotFound(string err);
    RouteTooExpensive(string err);
    ServiceConnectivity(string err);
};

[Error]
interface LnUrlWithdrawError {
    Generic(string err);
    InvalidAmount(string err);
    InvalidInvoice(string err);
    InvalidUri(string err);
    ServiceConnectivity(string err);
    InvoiceNoRoutingHints(string err);
};

[Enum]
interface LnUrlWithdrawResult {
    Ok(LnUrlWithdrawSuccessData data);
    Timeout(LnUrlWithdrawSuccessData data);
    ErrorStatus(LnUrlErrorData data);
};

dictionary LnUrlWithdrawSuccessData {
    LNInvoice invoice;
};

dictionary LnUrlWithdrawRequestData {
    string callback;
    string k1;
    string default_description;
    u64 min_withdrawable;
    u64 max_withdrawable;
};

dictionary LnUrlWithdrawRequest {
    LnUrlWithdrawRequestData data;
    u64 amount_msat;
    string? description = null;
};

[Enum]
interface LnUrlCallbackStatus {
    Ok();
    ErrorStatus(LnUrlErrorData data);
};

[Error]
interface LnUrlAuthError {
    Generic(string err);
    InvalidUri(string err);
    ServiceConnectivity(string err);
};

dictionary Rate {
    string coin;
    f64 value;
};

dictionary FiatCurrency {
    string id;
    CurrencyInfo info;
};

dictionary Symbol {
    string? grapheme;
    string? template;
    boolean? rtl;
    u32? position;
};

dictionary LocaleOverrides {
    string locale;
    u32? spacing;
    Symbol symbol;
};

dictionary LocalizedName {
    string locale;
    string name;
};

dictionary CurrencyInfo {
    string name;
    u32 fraction_size;
    u32? spacing;
    Symbol? symbol;
    Symbol? uniq_symbol;
    sequence<LocalizedName> localized_name;
    sequence<LocaleOverrides> locale_overrides;
};

// END sdk-common mirror imports
////////////////////////////////

//////////////////////////////////
// BEGIN sdk-common wrappers
// These are connecting structures that glue relevant sdk-common structs to the SDK

[Enum]
interface LnUrlPayResult {
    EndpointSuccess(LnUrlPaySuccessData data);
    EndpointError(LnUrlErrorData data);
    PayError(LnUrlPayErrorData data);
};

dictionary LnUrlPaySuccessData {
    SuccessActionProcessed? success_action;
    Payment payment;
};

// END sdk-common wrappers
////////////////////////////////

[Error]
enum SdkError {
    "AlreadyStarted",
    "Generic",
    "NotStarted",
    "ServiceConnectivity",
};

[Error]
enum PaymentError {
    "AlreadyClaimed",
    "AlreadyPaid",
    "PaymentInProgress",
    "AmountOutOfRange",
    "AmountMissing",
    "AssetError",
    "Generic",
    "InvalidOrExpiredFees",
    "InsufficientFunds",
    "InvalidDescription",
    "InvalidInvoice",
    "InvalidNetwork",
    "InvalidPreimage",
    "PairsNotFound",
    "PaymentTimeout",
    "PersistError",
    "ReceiveError",
    "Refunded",
    "SelfTransferNotSupported",
    "SendError",
    "SignerError",
};

[Enum]
interface BlockchainExplorer {
    Electrum(string url);
    Esplora(string url, boolean use_waterfalls);
};

dictionary NwcOptions {
    boolean enabled;
    sequence<string>? relay_urls = null;
    string? secret_key = null;
};

dictionary Config {
    BlockchainExplorer liquid_explorer;
    BlockchainExplorer bitcoin_explorer;
    string working_dir;
    LiquidNetwork network;
    u64 payment_timeout_sec;
    string? sync_service_url;
    string? breez_api_key;
    u64? zero_conf_max_amount_sat;
    boolean use_default_external_input_parsers = true;
    boolean use_magic_routing_hints = true;
    sequence<ExternalInputParser>? external_input_parsers = null;
    u64? onchain_fee_rate_leeway_sat = null;
    sequence<AssetMetadata>? asset_metadata = null;
    string? sideswap_api_key = null;
    NwcOptions? nwc_options = null;
};

enum LiquidNetwork {
    "Mainnet",
    "Testnet",
    "Regtest",
};

dictionary ConnectRequest {
    Config config;
    string? mnemonic = null;
    string? passphrase = null;
    sequence<u8>? seed = null;
};

dictionary ConnectWithSignerRequest {
  Config config;
};

dictionary AssetBalance {
    string asset_id;
    u64 balance_sat;
    string? name;
    string? ticker;
    f64? balance;
};

dictionary BlockchainInfo {
    u32 liquid_tip;
    u32 bitcoin_tip;
};

dictionary WalletInfo {
    u64 balance_sat;
    u64 pending_send_sat;
    u64 pending_receive_sat;
    string fingerprint;
    string pubkey;
    sequence<AssetBalance> asset_balances;
};

dictionary GetInfoResponse {
    WalletInfo wallet_info;
    BlockchainInfo blockchain_info;
};

dictionary SignMessageRequest {
    string message;
};

dictionary SignMessageResponse {
    string signature;
};

dictionary CheckMessageRequest {
    string message;
    string pubkey;
    string signature;
};

dictionary CheckMessageResponse {
    boolean is_valid;
};

dictionary PrepareLnUrlPayRequest {
    LnUrlPayRequestData data;
    PayAmount amount;
    string? bip353_address = null;
    string? comment = null;
    boolean? validate_success_action_url = null;
};

dictionary PrepareLnUrlPayResponse {
    SendDestination destination;
    u64 fees_sat;
    LnUrlPayRequestData data;
    PayAmount amount;
    string? comment = null;
    SuccessAction? success_action = null;
};

dictionary LnUrlPayRequest {
    PrepareLnUrlPayResponse prepare_response;
};

dictionary PrepareSendRequest {
    string destination;
    PayAmount? amount = null;
};

[Enum]
interface SendDestination {
    LiquidAddress(LiquidAddressData address_data, string? bip353_address);
    Bolt11(LNInvoice invoice, string? bip353_address);
    Bolt12(LNOffer offer, u64 receiver_amount_sat, string? bip353_address);
};

dictionary PrepareSendResponse {
    SendDestination destination;
    PayAmount? amount;
    u64? fees_sat;
    f64? estimated_asset_fees;
    u64? exchange_amount_sat;
};

dictionary SendPaymentRequest {
    PrepareSendResponse prepare_response;
    boolean? use_asset_fees = null;
    string? payer_note = null;
};

dictionary SendPaymentResponse {
    Payment payment;
};

enum PaymentMethod {
    "Lightning",
    "Bolt11Invoice",
    "Bolt12Offer",
    "BitcoinAddress",
    "LiquidAddress",
};

[Enum]
interface ReceiveAmount {
    Bitcoin(u64 payer_amount_sat);
    Asset(string asset_id, f64? payer_amount);
};

dictionary PrepareReceiveRequest {
    PaymentMethod payment_method;
    ReceiveAmount? amount = null;
};

dictionary PrepareReceiveResponse {
    PaymentMethod payment_method;
    u64 fees_sat;
    ReceiveAmount? amount;
    u64? min_payer_amount_sat;
    u64? max_payer_amount_sat;
    f64? swapper_feerate;
};

dictionary ReceivePaymentRequest {
    PrepareReceiveResponse prepare_response;
    string? description = null;
    boolean? use_description_hash = null;
    string? payer_note = null;
};

dictionary ReceivePaymentResponse {
    string destination;
};

dictionary CreateBolt12InvoiceRequest {
    string offer;
    string invoice_request;
};

dictionary CreateBolt12InvoiceResponse {
    string invoice;
};

dictionary Limits {
    u64 min_sat;
    u64 max_sat;
    u64 max_zero_conf_sat;
};

dictionary LightningPaymentLimitsResponse {
    Limits send;
    Limits receive;
};

dictionary OnchainPaymentLimitsResponse {
    Limits send;
    Limits receive;
};

[Enum]
interface PayAmount {
    Bitcoin(u64 receiver_amount_sat);
    Asset(string to_asset, f64 receiver_amount, boolean? estimate_asset_fees, string? from_asset);
    Drain();
};

dictionary PreparePayOnchainRequest {
    PayAmount amount;
    u32? fee_rate_sat_per_vbyte = null;
};

dictionary PreparePayOnchainResponse {
    u64 receiver_amount_sat;
    u64 claim_fees_sat;
    u64 total_fees_sat;
};

dictionary PayOnchainRequest {
    string address;
    PreparePayOnchainResponse prepare_response;
};

enum BuyBitcoinProvider {
    "Moonpay",
};

dictionary PrepareBuyBitcoinRequest {
    BuyBitcoinProvider provider;
    u64 amount_sat;
};

dictionary PrepareBuyBitcoinResponse {
    BuyBitcoinProvider provider;
    u64 amount_sat;
    u64 fees_sat;
};

dictionary BuyBitcoinRequest {
    PrepareBuyBitcoinResponse prepare_response;
    string? redirect_url = null;
};

dictionary BackupRequest {
    string? backup_path = null;
};

dictionary RestoreRequest {
    string? backup_path = null;
};

dictionary ListPaymentsRequest {
    sequence<PaymentType>? filters = null;
    sequence<PaymentState>? states = null;
    i64? from_timestamp = null;
    i64? to_timestamp = null;
    u32? offset = null;
    u32? limit = null;
    ListPaymentDetails? details = null;
    boolean? sort_ascending = null;
};

[Enum]
interface ListPaymentDetails {
    Liquid(string? asset_id, string? destination);
    Bitcoin(string? address);
};

[Enum]
interface GetPaymentRequest {
    PaymentHash(string payment_hash);
    SwapId(string swap_id);
};

dictionary FetchPaymentProposedFeesRequest {
    string swap_id;
};

dictionary FetchPaymentProposedFeesResponse {
    string swap_id;
    u64 fees_sat;
    u64 payer_amount_sat;
    u64 receiver_amount_sat;
};

dictionary AcceptPaymentProposedFeesRequest {
    FetchPaymentProposedFeesResponse response;
};

dictionary LnUrlInfo {
    string? ln_address;
    string? lnurl_pay_comment;
    string? lnurl_pay_domain;
    string? lnurl_pay_metadata;
    SuccessActionProcessed? lnurl_pay_success_action;
    SuccessAction? lnurl_pay_unprocessed_success_action;
    string? lnurl_withdraw_endpoint;
};

dictionary AssetInfo {
    string name;
    string ticker;
    f64 amount;
    f64? fees;
};

[Enum]
interface PaymentDetails {
    Lightning(string swap_id, string description, u32 liquid_expiration_blockheight, string? preimage, string? invoice, string? bolt12_offer, string? payment_hash, string? destination_pubkey, LnUrlInfo? lnurl_info, string? bip353_address, string? payer_note, string? claim_tx_id, string? refund_tx_id, u64? refund_tx_amount_sat);
    Liquid(string asset_id, string destination, string description, AssetInfo? asset_info, LnUrlInfo? lnurl_info, string? bip353_address, string? payer_note);
    Bitcoin(string swap_id, string bitcoin_address, string description, boolean auto_accepted_fees, u32? bitcoin_expiration_blockheight, u32? liquid_expiration_blockheight, string? lockup_tx_id, string? claim_tx_id, string? refund_tx_id, u64? refund_tx_amount_sat);
};

dictionary Payment {
    u32 timestamp;
    u64 amount_sat;
    u64 fees_sat;
    PaymentType payment_type;
    PaymentState status;
    PaymentDetails details;
    u64? swapper_fees_sat = null;
    string? destination = null;
    string? tx_id = null;
    string? unblinding_data = null;
};

enum PaymentType {
    "Receive",
    "Send",
};

enum PaymentState {
    "Created",
    "Pending",
    "Complete",
    "Failed",
    "TimedOut",
    "Refundable",
    "RefundPending",
    "WaitingFeeAcceptance",
};

dictionary RefundableSwap {
    string swap_address;
    u32 timestamp;
    u64 amount_sat;
    string? last_refund_tx_id;
};

dictionary RecommendedFees {
    u64 fastest_fee;
    u64 half_hour_fee;
    u64 hour_fee;
    u64 economy_fee;
    u64 minimum_fee;
};

dictionary PrepareRefundRequest {
    string swap_address;
    string refund_address;
    u32 fee_rate_sat_per_vbyte;
};

dictionary PrepareRefundResponse {
    u32 tx_vsize;
    u64 tx_fee_sat;
    string? last_refund_tx_id = null;
};

dictionary RefundRequest {
    string swap_address;
    string refund_address;
    u32 fee_rate_sat_per_vbyte;
};

dictionary RefundResponse {
    string refund_tx_id;
};

[Enum]
interface SdkEvent {
    PaymentFailed(Payment details);
    PaymentPending(Payment details);
    PaymentRefundable(Payment details);
    PaymentRefunded(Payment details);
    PaymentRefundPending(Payment details);
    PaymentSucceeded(Payment details);
    PaymentWaitingConfirmation(Payment details);
    PaymentWaitingFeeAcceptance(Payment details);
    Synced();
    DataSynced(boolean did_pull_new_records);
    NWC(NwcEvent details, string event_id);
};

[Enum]
interface NwcEvent {
    Connected();
    Disconnected();
    PayInvoice(boolean success, string? preimage, u64? fees_sat, string? error);
    ListTransactions();
    GetBalance();
};

callback interface EventListener {
    void on_event(SdkEvent e);
};

callback interface Logger {
    void log(LogEntry l);
};

dictionary LogEntry {
    string line;
    string level;
};

dictionary ExternalInputParser {
    string provider_id;
    string input_regex;
    string parser_url;
};

dictionary AssetMetadata {
    string asset_id;
    string name;
    string ticker;
    u8 precision;
    string? fiat_id = null;
};

<<<<<<< HEAD
interface PluginStorage {
    [Throws=SdkError]
    void set_item(string key, string value);

    [Throws=SdkError]
    string? get_item(string key);

    [Throws=SdkError]
    void remove_item(string key);
};

callback interface BindingPlugin {
    string id();
    void on_start(BindingLiquidSdk sdk, PluginStorage storage);
=======
callback interface BindingPlugin {
    void on_start(BindingLiquidSdk sdk);
>>>>>>> fa32c3de
    void on_stop();
};

namespace breez_sdk_liquid {
    [Throws=SdkError]
    BindingLiquidSdk connect(ConnectRequest req, sequence<BindingPlugin>? plugins);

    [Throws=SdkError]
    BindingLiquidSdk connect_with_signer(ConnectWithSignerRequest req, Signer signer, sequence<BindingPlugin>? plugins);

    [Throws=SdkError]
    void set_logger(Logger logger);

    [Throws=SdkError]
    Config default_config(LiquidNetwork network, string? breez_api_key);

    [Throws=PaymentError]
    LNInvoice parse_invoice(string input);
};

[Error]
interface SignerError {
    Generic(string err);
};

callback interface Signer {
    [Throws=SignerError]
    sequence<u8> xpub();

    [Throws=SignerError]
    sequence<u8> derive_xpub(string derivation_path);

    [Throws=SignerError]
    sequence<u8> sign_ecdsa(sequence<u8> msg, string derivation_path);

    [Throws=SignerError]
    sequence<u8> sign_ecdsa_recoverable(sequence<u8> msg);

    [Throws=SignerError]
    sequence<u8> slip77_master_blinding_key();

    [Throws=SignerError]
    sequence<u8> hmac_sha256(sequence<u8> msg, string derivation_path);

    [Throws=SignerError]
    sequence<u8> ecies_encrypt(sequence<u8> msg);

    [Throws=SignerError]
    sequence<u8> ecies_decrypt(sequence<u8> msg);
};

interface BindingLiquidSdk {
    [Throws=SdkError]
    string add_event_listener(EventListener listener);

    [Throws=SdkError]
    void remove_event_listener(string id);

    [Throws=SdkError]
    GetInfoResponse get_info();

    [Throws=SdkError]
    SignMessageResponse sign_message(SignMessageRequest req);

    [Throws=SdkError]
    CheckMessageResponse check_message(CheckMessageRequest req);

    [Throws=PaymentError]
    InputType parse(string input);

    [Throws=PaymentError]
    PrepareSendResponse prepare_send_payment(PrepareSendRequest req);

    [Throws=PaymentError]
    SendPaymentResponse send_payment(SendPaymentRequest req);

    [Throws=PaymentError]
    PrepareReceiveResponse prepare_receive_payment(PrepareReceiveRequest req);

    [Throws=PaymentError]
    ReceivePaymentResponse receive_payment(ReceivePaymentRequest req);

    [Throws=PaymentError]
    CreateBolt12InvoiceResponse create_bolt12_invoice(CreateBolt12InvoiceRequest req);

    [Throws=PaymentError]
    LightningPaymentLimitsResponse fetch_lightning_limits();

    [Throws=PaymentError]
    OnchainPaymentLimitsResponse fetch_onchain_limits();

    [Throws=PaymentError]
    PreparePayOnchainResponse prepare_pay_onchain(PreparePayOnchainRequest req);

    [Throws=PaymentError]
    SendPaymentResponse pay_onchain(PayOnchainRequest req);

    [Throws=PaymentError]
    PrepareBuyBitcoinResponse prepare_buy_bitcoin(PrepareBuyBitcoinRequest req);

    [Throws=PaymentError]
    string buy_bitcoin(BuyBitcoinRequest req);

    [Throws=PaymentError]
    sequence<Payment> list_payments(ListPaymentsRequest req);

    [Throws=PaymentError]
    Payment? get_payment(GetPaymentRequest req);

    [Throws=SdkError]
    FetchPaymentProposedFeesResponse fetch_payment_proposed_fees(FetchPaymentProposedFeesRequest req);

    [Throws=PaymentError]
    void accept_payment_proposed_fees(AcceptPaymentProposedFeesRequest req);

    [Throws=SdkError]
    sequence<RefundableSwap> list_refundables();

    [Throws=SdkError]
    PrepareRefundResponse prepare_refund(PrepareRefundRequest req);

    [Throws=PaymentError]
    RefundResponse refund(RefundRequest req);

    [Throws=SdkError]
    void rescan_onchain_swaps();

    [Throws=SdkError]
    void sync();

    [Throws=SdkError]
    RecommendedFees recommended_fees();

    [Throws=SdkError]
    void backup(BackupRequest req);

    [Throws=SdkError]
    void restore(RestoreRequest req);

    [Throws=SdkError]
    void disconnect();

    [Throws=LnUrlPayError]
    PrepareLnUrlPayResponse prepare_lnurl_pay(PrepareLnUrlPayRequest req);

    [Throws=LnUrlPayError]
    LnUrlPayResult lnurl_pay(LnUrlPayRequest req);

    [Throws=LnUrlWithdrawError]
    LnUrlWithdrawResult lnurl_withdraw(LnUrlWithdrawRequest req);

    [Throws=LnUrlAuthError]
    LnUrlCallbackStatus lnurl_auth(LnUrlAuthRequestData req_data);

    [Throws=SdkError]
    void register_webhook(string webhook_url);

    [Throws=SdkError]
    void unregister_webhook();

    [Throws=SdkError]
    sequence<Rate> fetch_fiat_rates();

    [Throws=SdkError]
    sequence<FiatCurrency> list_fiat_currencies();

    [Throws=SdkError]
    string add_nwc_uri(string name);

    [Throws=SdkError]
    record<string, string> list_nwc_uris();

    [Throws=SdkError]
    void remove_nwc_uri(string name);
};<|MERGE_RESOLUTION|>--- conflicted
+++ resolved
@@ -763,7 +763,6 @@
     string? fiat_id = null;
 };
 
-<<<<<<< HEAD
 interface PluginStorage {
     [Throws=SdkError]
     void set_item(string key, string value);
@@ -778,18 +777,16 @@
 callback interface BindingPlugin {
     string id();
     void on_start(BindingLiquidSdk sdk, PluginStorage storage);
-=======
-callback interface BindingPlugin {
-    void on_start(BindingLiquidSdk sdk);
->>>>>>> fa32c3de
     void on_stop();
 };
 
 namespace breez_sdk_liquid {
     [Throws=SdkError]
     BindingLiquidSdk connect(ConnectRequest req, sequence<BindingPlugin>? plugins);
-
-    [Throws=SdkError]
+    BindingLiquidSdk connect(ConnectRequest req, sequence<BindingPlugin>? plugins);
+
+    [Throws=SdkError]
+    BindingLiquidSdk connect_with_signer(ConnectWithSignerRequest req, Signer signer, sequence<BindingPlugin>? plugins);
     BindingLiquidSdk connect_with_signer(ConnectWithSignerRequest req, Signer signer, sequence<BindingPlugin>? plugins);
 
     [Throws=SdkError]
