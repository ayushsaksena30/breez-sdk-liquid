use anyhow::{anyhow, Result};
use sdk_common::prelude::{MockRestClient, RestClient, STAGING_BREEZSERVER_URL};
use sdk_common::utils::Arc;

use crate::{
    model::{Config, Signer},
    persist::Persister,
    recover::recoverer::Recoverer,
    sdk::{LiquidSdk, LiquidSdkBuilder},
};

use super::{
    chain::{MockBitcoinChainService, MockLiquidChainService},
    status_stream::MockStatusStream,
    swapper::MockSwapper,
    sync::new_sync_service,
    wallet::{MockSigner, MockWallet},
};

pub(crate) async fn new_liquid_sdk(
    persister: std::sync::Arc<Persister>,
    swapper: Arc<MockSwapper>,
    status_stream: Arc<MockStatusStream>,
) -> Result<Arc<LiquidSdk>> {
    let liquid_chain_service = Arc::new(MockLiquidChainService::new());
    let bitcoin_chain_service = Arc::new(MockBitcoinChainService::new());

    new_liquid_sdk_with_chain_services(
        persister,
        swapper,
        status_stream,
        liquid_chain_service,
        bitcoin_chain_service,
        None,
    )
    .await
}

pub(crate) async fn new_liquid_sdk_with_chain_services(
    persister: std::sync::Arc<Persister>,
    swapper: Arc<MockSwapper>,
    status_stream: Arc<MockStatusStream>,
    liquid_chain_service: Arc<MockLiquidChainService>,
    bitcoin_chain_service: Arc<MockBitcoinChainService>,
    onchain_fee_rate_leeway_sat: Option<u64>,
) -> Result<Arc<LiquidSdk>> {
    let mut config = Config::testnet_esplora(None);
    config.working_dir = persister
        .get_database_dir()
        .to_str()
        .ok_or(anyhow!("An invalid SDK directory was specified"))?
        .to_string();
    config.onchain_fee_rate_leeway_sat = onchain_fee_rate_leeway_sat;

    let signer: Arc<Box<dyn Signer>> = Arc::new(Box::new(MockSigner::new()?));
    let rest_client: Arc<dyn RestClient> = Arc::new(MockRestClient::new());
    let onchain_wallet = Arc::new(MockWallet::new(signer.clone())?);
    let recoverer = Arc::new(Recoverer::new(
        signer.slip77_master_blinding_key()?,
        swapper.clone(),
        onchain_wallet.clone(),
        liquid_chain_service.clone(),
        bitcoin_chain_service.clone(),
        persister.clone(),
    )?);

    let (_incoming_tx, _outgoing_records, sync_service) =
        new_sync_service(persister.clone(), recoverer.clone(), signer.clone())?;
    let sync_service = Arc::new(sync_service);

<<<<<<< HEAD
    let mut builder = LiquidSdkBuilder::new(config, STAGING_BREEZSERVER_URL.into(), signer)?;
=======
    let mut builder = LiquidSdkBuilder::new(config, STAGING_BREEZSERVER_URL.into(), signer, None)?;
>>>>>>> fa32c3de
    builder
        .bitcoin_chain_service(bitcoin_chain_service)
        .liquid_chain_service(liquid_chain_service)
        .onchain_wallet(onchain_wallet)
        .persister(persister)
        .recoverer(recoverer)
        .rest_client(rest_client)
        .status_stream(status_stream)
        .swapper(swapper)
        .sync_service(sync_service);
    builder.build().await
}<|MERGE_RESOLUTION|>--- conflicted
+++ resolved
@@ -68,12 +68,7 @@
         new_sync_service(persister.clone(), recoverer.clone(), signer.clone())?;
     let sync_service = Arc::new(sync_service);
 
-<<<<<<< HEAD
-    let mut builder = LiquidSdkBuilder::new(config, STAGING_BREEZSERVER_URL.into(), signer)?;
-=======
-    let mut builder = LiquidSdkBuilder::new(config, STAGING_BREEZSERVER_URL.into(), signer, None)?;
->>>>>>> fa32c3de
-    builder
+    LiquidSdkBuilder::new(config, STAGING_BREEZSERVER_URL.into(), signer)?
         .bitcoin_chain_service(bitcoin_chain_service)
         .liquid_chain_service(liquid_chain_service)
         .onchain_wallet(onchain_wallet)
