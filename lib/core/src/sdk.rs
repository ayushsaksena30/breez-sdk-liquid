use std::collections::{BTreeMap, HashMap, HashSet};
use std::ops::Not as _;
use std::{path::PathBuf, str::FromStr, time::Duration};

use anyhow::{anyhow, ensure, Context as _, Result};
use boltz_client::swaps::magic_routing::verify_mrh_signature;
use boltz_client::Secp256k1;
use boltz_client::{swaps::boltz::*, util::secrets::Preimage};
use buy::{BuyBitcoinApi, BuyBitcoinService};
use chain::{bitcoin::BitcoinChainService, liquid::LiquidChainService};
use chain_swap::ESTIMATED_BTC_CLAIM_TX_VSIZE;
use futures_util::stream::select_all;
use futures_util::{StreamExt, TryFutureExt};
use lnurl::auth::SdkLnurlAuthSigner;
use log::{debug, error, info, warn};
use lwk_wollet::bitcoin::base64::Engine as _;
use lwk_wollet::elements::AssetId;
use lwk_wollet::elements_miniscript::elements::bitcoin::bip32::Xpub;
use lwk_wollet::hashes::{sha256, Hash};
use persist::model::{PaymentTxBalance, PaymentTxDetails};
use recover::recoverer::Recoverer;
use sdk_common::bitcoin::hashes::hex::ToHex;
use sdk_common::input_parser::InputType;
use sdk_common::lightning_with_bolt12::blinded_path::message::{
    BlindedMessagePath, MessageContext, OffersContext,
};
use sdk_common::lightning_with_bolt12::blinded_path::payment::{
    BlindedPaymentPath, Bolt12OfferContext, PaymentConstraints, PaymentContext,
    UnauthenticatedReceiveTlvs,
};
use sdk_common::lightning_with_bolt12::blinded_path::IntroductionNode;
use sdk_common::lightning_with_bolt12::bolt11_invoice::PaymentSecret;
use sdk_common::lightning_with_bolt12::ln::inbound_payment::ExpandedKey;
use sdk_common::lightning_with_bolt12::offers::invoice_request::InvoiceRequestFields;
use sdk_common::lightning_with_bolt12::offers::nonce::Nonce;
use sdk_common::lightning_with_bolt12::offers::offer::{Offer, OfferBuilder};
use sdk_common::lightning_with_bolt12::sign::RandomBytes;
use sdk_common::lightning_with_bolt12::types::payment::PaymentHash;
use sdk_common::lightning_with_bolt12::util::string::UntrustedString;
use sdk_common::liquid::LiquidAddressData;
use sdk_common::prelude::{FiatAPI, FiatCurrency, LnUrlPayError, LnUrlWithdrawError, Rate};
use sdk_common::utils::Arc;
use side_swap::api::SideSwapService;
use signer::SdkSigner;
use swapper::boltz::proxy::BoltzProxyFetcher;
use tokio::sync::{watch, Mutex, OnceCell, RwLock};
use tokio_stream::wrappers::BroadcastStream;
use tokio_with_wasm::alias as tokio;
use web_time::{Instant, SystemTime, UNIX_EPOCH};
use x509_parser::parse_x509_certificate;

use crate::chain_swap::ChainSwapHandler;
use crate::ensure_sdk;
use crate::error::SdkError;
use crate::lightning_invoice::{Bolt11Invoice, Bolt11InvoiceDescription};
use crate::model::PaymentState::*;
use crate::model::Signer;
use crate::nwc::{handler::SdkRelayMessageHandler, SdkNwcService, NwcService};
use crate::payjoin::{side_swap::SideSwapPayjoinService, PayjoinService};
<<<<<<< HEAD
use crate::plugin::{Plugin, PluginStorage};
=======
use crate::plugin::Plugin;
>>>>>>> fa32c3de
use crate::receive_swap::ReceiveSwapHandler;
use crate::send_swap::SendSwapHandler;
use crate::swapper::SubscriptionHandler;
use crate::swapper::{
    boltz::BoltzSwapper, Swapper, SwapperStatusStream, SwapperSubscriptionHandler,
};
use crate::utils::bolt12::encode_invoice;
use crate::utils::run_with_shutdown;
use crate::wallet::{LiquidOnchainWallet, OnchainWallet};
use crate::{
    error::{PaymentError, SdkResult},
    event::EventManager,
    model::*,
    persist::Persister,
    utils, *,
};
use sdk_common::lightning_with_bolt12::offers::invoice::{Bolt12Invoice, UnsignedBolt12Invoice};

use self::sync::client::BreezSyncerClient;
use self::sync::SyncService;

pub const DEFAULT_DATA_DIR: &str = ".data";
/// Number of blocks to monitor a swap after its timeout block height (~14 days)
pub const CHAIN_SWAP_MONITORING_PERIOD_BITCOIN_BLOCKS: u32 = 6 * 24 * 14; // ~blocks/hour * hours/day * n_days

/// A list of external input parsers that are used by default.
/// To opt-out, set `use_default_external_input_parsers` in [Config] to false.
pub const DEFAULT_EXTERNAL_INPUT_PARSERS: &[(&str, &str, &str)] = &[
    (
        "picknpay",
        "(.*)(za.co.electrum.picknpay)(.*)",
        "https://cryptoqr.net/.well-known/lnurlp/<input>",
    ),
    (
        "bootleggers",
        r"(.*)(wigroup\.co|yoyogroup\.co)(.*)",
        "https://cryptoqr.net/.well-known/lnurlw/<input>",
    ),
];

/// Default Nostr relays used by the NWC service.
pub const DEFAULT_NWC_RELAYS: &[&str] = &[
    "wss://relay.damus.io",
    "wss://nostr-pub.wellorder.net",
];

pub(crate) const NETWORK_PROPAGATION_GRACE_PERIOD: Duration = Duration::from_secs(120);

pub struct LiquidSdkBuilder {
    config: Config,
    signer: Arc<Box<dyn Signer>>,
    breez_server: Arc<BreezServer>,
    bitcoin_chain_service: Option<Arc<dyn BitcoinChainService>>,
    liquid_chain_service: Option<Arc<dyn LiquidChainService>>,
    onchain_wallet: Option<Arc<dyn OnchainWallet>>,
    payjoin_service: Option<Arc<dyn PayjoinService>>,
    persister: Option<std::sync::Arc<Persister>>,
    recoverer: Option<Arc<Recoverer>>,
    rest_client: Option<Arc<dyn RestClient>>,
    status_stream: Option<Arc<dyn SwapperStatusStream>>,
    swapper: Option<Arc<dyn Swapper>>,
    sync_service: Option<Arc<SyncService>>,
<<<<<<< HEAD
=======
    nwc_service: Option<Arc<dyn NwcService>>,
>>>>>>> fa32c3de
    plugins: Option<Vec<Arc<dyn Plugin>>>,
}

#[allow(dead_code)]
impl LiquidSdkBuilder {
    pub fn new(
        config: Config,
        server_url: String,
        signer: Arc<Box<dyn Signer>>,
        plugins: Option<Vec<Arc<dyn Plugin>>>,
    ) -> Result<LiquidSdkBuilder> {
        let breez_server = Arc::new(BreezServer::new(server_url, None)?);
        Ok(LiquidSdkBuilder {
            config,
            signer,
            breez_server,
            bitcoin_chain_service: None,
            liquid_chain_service: None,
            onchain_wallet: None,
            payjoin_service: None,
            persister: None,
            recoverer: None,
            rest_client: None,
            status_stream: None,
            swapper: None,
            sync_service: None,
<<<<<<< HEAD
            plugins: None,
=======
            nwc_service: None,
            plugins,
>>>>>>> fa32c3de
        })
    }

    pub fn bitcoin_chain_service(
        &mut self,
        bitcoin_chain_service: Arc<dyn BitcoinChainService>,
    ) -> &mut Self {
        self.bitcoin_chain_service = Some(bitcoin_chain_service.clone());
        self
    }

    pub fn liquid_chain_service(
        &mut self,
        liquid_chain_service: Arc<dyn LiquidChainService>,
    ) -> &mut Self {
        self.liquid_chain_service = Some(liquid_chain_service.clone());
        self
    }

    pub fn recoverer(&mut self, recoverer: Arc<Recoverer>) -> &mut Self {
        self.recoverer = Some(recoverer.clone());
        self
    }

    pub fn onchain_wallet(&mut self, onchain_wallet: Arc<dyn OnchainWallet>) -> &mut Self {
        self.onchain_wallet = Some(onchain_wallet.clone());
        self
    }

    pub fn payjoin_service(&mut self, payjoin_service: Arc<dyn PayjoinService>) -> &mut Self {
        self.payjoin_service = Some(payjoin_service.clone());
        self
    }

    pub fn persister(&mut self, persister: std::sync::Arc<Persister>) -> &mut Self {
        self.persister = Some(persister.clone());
        self
    }

    pub fn rest_client(&mut self, rest_client: Arc<dyn RestClient>) -> &mut Self {
        self.rest_client = Some(rest_client.clone());
        self
    }

    pub fn status_stream(&mut self, status_stream: Arc<dyn SwapperStatusStream>) -> &mut Self {
        self.status_stream = Some(status_stream.clone());
        self
    }

    pub fn swapper(&mut self, swapper: Arc<dyn Swapper>) -> &mut Self {
        self.swapper = Some(swapper.clone());
        self
    }

    pub fn sync_service(&mut self, sync_service: Arc<SyncService>) -> &mut Self {
        self.sync_service = Some(sync_service.clone());
        self
    }

<<<<<<< HEAD
    pub fn plugins(&mut self, plugins: Vec<Arc<dyn Plugin>>) -> &mut Self {
        self.plugins = Some(plugins);
=======
    pub fn nwc_service(&mut self, nwc_service: Arc<dyn NwcService>) -> &mut Self {
        self.nwc_service = Some(nwc_service);
>>>>>>> fa32c3de
        self
    }

    fn get_working_dir(&self) -> Result<String> {
        let fingerprint_hex: String =
            Xpub::decode(self.signer.xpub()?.as_slice())?.identifier()[0..4].to_hex();
        self.config
            .get_wallet_dir(&self.config.working_dir, &fingerprint_hex)
    }

    pub async fn build(self) -> Result<Arc<LiquidSdk>> {
        if let Some(breez_api_key) = &self.config.breez_api_key {
            LiquidSdk::validate_breez_api_key(breez_api_key)?
        }

        let persister = match self.persister.clone() {
            Some(persister) => persister,
            None => {
                #[cfg(all(target_family = "wasm", target_os = "unknown"))]
                return Err(anyhow!(
                    "Must provide a Wasm-compatible persister on Wasm builds"
                ));
                #[cfg(not(all(target_family = "wasm", target_os = "unknown")))]
                std::sync::Arc::new(Persister::new_using_fs(
                    &self.get_working_dir()?,
                    self.config.network,
                    self.config.sync_enabled(),
                    self.config.asset_metadata.clone(),
                )?)
            }
        };

        let rest_client: Arc<dyn RestClient> = match self.rest_client.clone() {
            Some(rest_client) => rest_client,
            None => Arc::new(ReqwestRestClient::new()?),
        };

        let bitcoin_chain_service: Arc<dyn BitcoinChainService> =
            match self.bitcoin_chain_service.clone() {
                Some(bitcoin_chain_service) => bitcoin_chain_service,
                None => self.config.bitcoin_chain_service(),
            };

        let liquid_chain_service: Arc<dyn LiquidChainService> =
            match self.liquid_chain_service.clone() {
                Some(liquid_chain_service) => liquid_chain_service,
                None => self.config.liquid_chain_service()?,
            };

        let onchain_wallet: Arc<dyn OnchainWallet> = match self.onchain_wallet.clone() {
            Some(onchain_wallet) => onchain_wallet,
            None => Arc::new(
                LiquidOnchainWallet::new(
                    self.config.clone(),
                    persister.clone(),
                    self.signer.clone(),
                )
                .await?,
            ),
        };

        let event_manager = Arc::new(EventManager::new());
        let (shutdown_sender, shutdown_receiver) = watch::channel::<()>(());

        let (swapper, status_stream): (Arc<dyn Swapper>, Arc<dyn SwapperStatusStream>) =
            match (self.swapper.clone(), self.status_stream.clone()) {
                (Some(swapper), Some(status_stream)) => (swapper, status_stream),
                (maybe_swapper, maybe_status_stream) => {
                    let proxy_url_fetcher = Arc::new(BoltzProxyFetcher::new(persister.clone()));
                    let boltz_swapper =
                        Arc::new(BoltzSwapper::new(self.config.clone(), proxy_url_fetcher)?);
                    (
                        maybe_swapper.unwrap_or(boltz_swapper.clone()),
                        maybe_status_stream.unwrap_or(boltz_swapper),
                    )
                }
            };

        let recoverer = match self.recoverer.clone() {
            Some(recoverer) => recoverer,
            None => Arc::new(Recoverer::new(
                self.signer.slip77_master_blinding_key()?,
                swapper.clone(),
                onchain_wallet.clone(),
                liquid_chain_service.clone(),
                bitcoin_chain_service.clone(),
                persister.clone(),
            )?),
        };

        let sync_service = match self.sync_service.clone() {
            Some(sync_service) => Some(sync_service),
            None => match self.config.sync_service_url.clone() {
                Some(sync_service_url) => {
                    if BREEZ_SYNC_SERVICE_URL == sync_service_url
                        && self.config.breez_api_key.is_none()
                    {
                        anyhow::bail!(
                            "Cannot start the Breez real-time sync service without providing an API key. See https://sdk-doc-liquid.breez.technology/guide/getting_started.html#api-key",
                        );
                    }

                    let syncer_client =
                        Box::new(BreezSyncerClient::new(self.config.breez_api_key.clone()));
                    Some(Arc::new(SyncService::new(
                        sync_service_url,
                        persister.clone(),
                        recoverer.clone(),
                        self.signer.clone(),
                        syncer_client,
                    )))
                }
                None => None,
            },
        };

        let send_swap_handler = SendSwapHandler::new(
            self.config.clone(),
            onchain_wallet.clone(),
            persister.clone(),
            swapper.clone(),
            liquid_chain_service.clone(),
            recoverer.clone(),
        );

        let receive_swap_handler = ReceiveSwapHandler::new(
            self.config.clone(),
            onchain_wallet.clone(),
            persister.clone(),
            swapper.clone(),
            liquid_chain_service.clone(),
        );

        let chain_swap_handler = Arc::new(ChainSwapHandler::new(
            self.config.clone(),
            onchain_wallet.clone(),
            persister.clone(),
            swapper.clone(),
            liquid_chain_service.clone(),
            bitcoin_chain_service.clone(),
        )?);

        let payjoin_service = match self.payjoin_service.clone() {
            Some(payjoin_service) => payjoin_service,
            None => Arc::new(SideSwapPayjoinService::new(
                self.config.clone(),
                self.breez_server.clone(),
                persister.clone(),
                onchain_wallet.clone(),
                rest_client.clone(),
            )),
        };

        let buy_bitcoin_service = Arc::new(BuyBitcoinService::new(
            self.config.clone(),
            self.breez_server.clone(),
        ));

        let external_input_parsers = self.config.get_all_external_input_parsers();

        let sdk = Arc::new(LiquidSdk {
            config: self.config.clone(),
            onchain_wallet,
            signer: self.signer.clone(),
            persister: persister.clone(),
            rest_client,
            event_manager,
            status_stream: status_stream.clone(),
            swapper,
            recoverer,
            bitcoin_chain_service,
            liquid_chain_service,
            fiat_api: self.breez_server.clone(),
            is_started: RwLock::new(false),
            shutdown_sender,
            shutdown_receiver,
            send_swap_handler,
            receive_swap_handler,
            sync_service,
            chain_swap_handler,
            payjoin_service,
            buy_bitcoin_service,
            external_input_parsers,
            nwc_service: OnceCell::new(),
            background_task_handles: Mutex::new(vec![]),
            plugins: self.plugins.unwrap_or_default(),
        });

        // Set the nwc_service if it was provided
        if let Some(nwc_service) = self.nwc_service {
            sdk.nwc_service.set(nwc_service).map_err(|_| SdkError::Generic {
                err: "Failed to set NWC service".to_string(),
            })?;
        }

        Ok(sdk)
    }
}

pub struct LiquidSdk {
    pub(crate) config: Config,
    pub(crate) onchain_wallet: Arc<dyn OnchainWallet>,
    pub(crate) signer: Arc<Box<dyn Signer>>,
    pub(crate) persister: std::sync::Arc<Persister>,
    pub(crate) rest_client: Arc<dyn RestClient>,
    pub(crate) event_manager: Arc<EventManager>,
    pub(crate) status_stream: Arc<dyn SwapperStatusStream>,
    pub(crate) swapper: Arc<dyn Swapper>,
    pub(crate) recoverer: Arc<Recoverer>,
    pub(crate) liquid_chain_service: Arc<dyn LiquidChainService>,
    pub(crate) bitcoin_chain_service: Arc<dyn BitcoinChainService>,
    pub(crate) fiat_api: Arc<dyn FiatAPI>,
    pub(crate) is_started: RwLock<bool>,
    pub(crate) shutdown_sender: watch::Sender<()>,
    pub(crate) shutdown_receiver: watch::Receiver<()>,
    pub(crate) send_swap_handler: SendSwapHandler,
    pub(crate) sync_service: Option<Arc<SyncService>>,
    pub(crate) receive_swap_handler: ReceiveSwapHandler,
    pub(crate) chain_swap_handler: Arc<ChainSwapHandler>,
    pub(crate) payjoin_service: Arc<dyn PayjoinService>,
    pub(crate) buy_bitcoin_service: Arc<dyn BuyBitcoinApi>,
    pub(crate) external_input_parsers: Vec<ExternalInputParser>,
    pub(crate) nwc_service: OnceCell<Arc<dyn NwcService>>,
    pub(crate) background_task_handles: Mutex<Vec<TaskHandle>>,
    pub(crate) plugins: Vec<Arc<dyn Plugin>>,
}

impl LiquidSdk {
    /// Initializes the SDK services and starts the background tasks.
    /// This must be called to create the [LiquidSdk] instance.
    ///
    /// # Arguments
    ///
    /// * `req` - the [ConnectRequest] containing:
    ///     * `config` - the SDK [Config]
    ///     * `mnemonic` - the optional Liquid wallet mnemonic
    ///     * `passphrase` - the optional passphrase for the mnemonic
    ///     * `seed` - the optional Liquid wallet seed
    /// * `plugins` - the [Plugin]s which should be loaded by the SDK at startup
    pub async fn connect(
        req: ConnectRequest,
        plugins: Option<Vec<Arc<dyn Plugin>>>,
    ) -> Result<Arc<LiquidSdk>> {
        let signer = Self::default_signer(&req)?;

        Self::connect_with_signer(
            ConnectWithSignerRequest { config: req.config },
            Box::new(signer),
            plugins,
        )
        .inspect_err(|e| error!("Failed to connect: {e:?}"))
        .await
    }

    pub fn default_signer(req: &ConnectRequest) -> Result<SdkSigner> {
        let is_mainnet = req.config.network == LiquidNetwork::Mainnet;
        match (&req.mnemonic, &req.seed) {
            (None, Some(seed)) => Ok(SdkSigner::new_with_seed(seed.clone(), is_mainnet)?),
            (Some(mnemonic), None) => Ok(SdkSigner::new(
                mnemonic,
                req.passphrase.as_ref().unwrap_or(&"".to_string()).as_ref(),
                is_mainnet,
            )?),
            _ => Err(anyhow!("Either `mnemonic` or `seed` must be set")),
        }
    }

    pub async fn connect_with_signer(
        req: ConnectWithSignerRequest,
        signer: Box<dyn Signer>,
        plugins: Option<Vec<Arc<dyn Plugin>>>,
    ) -> Result<Arc<LiquidSdk>> {
        let start_ts = Instant::now();

        #[cfg(not(all(target_family = "wasm", target_os = "unknown")))]
        std::fs::create_dir_all(&req.config.working_dir)?;

        let mut builder = LiquidSdkBuilder::new(
            req.config,
            PRODUCTION_BREEZSERVER_URL.into(),
            Arc::new(signer),
<<<<<<< HEAD
        )?;

        if let Some(plugins) = plugins {
            builder.plugins(plugins);
        }

        let sdk = builder.build().await?;
=======
            plugins,
        )?
        .build()
        .await?;
>>>>>>> fa32c3de
        sdk.start().await?;

        let init_time = Instant::now().duration_since(start_ts);
        utils::log_print_header(init_time);

        Ok(sdk)
    }

    fn validate_breez_api_key(api_key: &str) -> Result<()> {
        let api_key_decoded = lwk_wollet::bitcoin::base64::engine::general_purpose::STANDARD
            .decode(api_key.as_bytes())
            .map_err(|err| anyhow!("Could not base64 decode the Breez API key: {err:?}"))?;
        let (_rem, cert) = parse_x509_certificate(&api_key_decoded)
            .map_err(|err| anyhow!("Invaid certificate for Breez API key: {err:?}"))?;

        let issuer = cert
            .issuer()
            .iter_common_name()
            .next()
            .and_then(|cn| cn.as_str().ok());
        match issuer {
            Some(common_name) => ensure_sdk!(
                common_name.starts_with("Breez"),
                anyhow!("Invalid certificate found for Breez API key: issuer mismatch. Please confirm that the certificate's origin is trusted")
            ),
            _ => {
                return Err(anyhow!("Could not parse Breez API key certificate: issuer is invalid or not found."))
            }
        }

        Ok(())
    }

    /// Starts an SDK instance.
    ///
    /// Should only be called once per instance.
    pub async fn start(self: &Arc<LiquidSdk>) -> SdkResult<()> {
        let mut is_started = self.is_started.write().await;
        self.persister
            .update_send_swaps_by_state(Created, TimedOut, Some(true))
            .inspect_err(|e| error!("Failed to update send swaps by state: {e:?}"))?;

        self.start_background_tasks()
            .inspect_err(|e| error!("Failed to start background tasks: {e:?}"))
            .await?;
        *is_started = true;
        Ok(())
    }

    /// Starts background tasks.
    ///
    /// Internal method. Should only be used as part of [LiquidSdk::start].
    async fn start_background_tasks(self: &Arc<LiquidSdk>) -> SdkResult<()> {
        let mut handles = self.background_task_handles.lock().await;
        let subscription_handler = Box::new(SwapperSubscriptionHandler::new(
            self.persister.clone(),
            self.status_stream.clone(),
        ));
        self.status_stream
            .clone()
            .start(subscription_handler.clone(), self.shutdown_receiver.clone());
        if let Some(sync_service) = self.sync_service.clone() {
            handles.push(TaskHandle {
                name: "sync-reconnect".to_string(),
                handle: sync_service.start(self.shutdown_receiver.clone()),
            });
        }
        if let Some(nwc_service) = self.nwc_service.get() {
            handles.push(TaskHandle {
                name: "nwc-service".to_string(),
                handle: nwc_service.clone().on_start(self.shutdown_receiver.clone()),
            });
        }

        handles.push(TaskHandle {
            name: "track-new-blocks".to_string(),
            handle: self.start_track_new_blocks_task(),
        });
        handles.push(TaskHandle {
            name: "track-swap-updates".to_string(),
            handle: self.track_swap_updates(),
        });
        if let Some(handle) = self.track_realtime_sync_events(subscription_handler) {
            handles.push(TaskHandle {
                name: "track-realtime-sync-events".to_string(),
                handle,
            });
        }
        for plugin in &self.plugins {
<<<<<<< HEAD
            plugin
                .on_start(
                    self.clone(),
                    PluginStorage::new(self.persister.clone(), plugin.id())?,
                )
                .await;
=======
            plugin.on_start(self.clone());
>>>>>>> fa32c3de
        }

        Ok(())
    } //TODO: ADD NOSTR RELAY SERVICE (CALL self.nwcService.start(shutdown channel)), done.

    async fn ensure_is_started(&self) -> SdkResult<()> {
        let is_started = self.is_started.read().await;
        ensure_sdk!(*is_started, SdkError::NotStarted);
        Ok(())
    }

    /// Disconnects the [LiquidSdk] instance and stops the background tasks.
    pub async fn disconnect(&self) -> SdkResult<()> {
        self.ensure_is_started().await?;

        let mut is_started = self.is_started.write().await;
        let mut handles: Vec<_> = self
            .background_task_handles
            .lock()
            .await
            .drain(..)
            .collect();

        // Send graceful shutdown signal
        if self.shutdown_sender.send(()).is_ok() {
            info!("Sent shutdown signal to background tasks - waiting for tasks to shutdown gracefully");

            let graceful_shutdown_result = tokio::time::timeout(
                Duration::from_secs(5),
                futures::future::try_join_all(handles.iter_mut().map(|h| &mut h.handle)),
            )
            .await;

            match graceful_shutdown_result {
                Ok(_) => info!("All background tasks completed gracefully"),
                Err(_) => {
                    warn!("Some background tasks did not complete within timeout - aborting remaining tasks");
                }
            }
        } else {
            warn!("Failed to send shutdown signal - aborting tasks");
        }

        for handle in handles {
            if !handle.handle.is_finished() {
                info!("Aborting task: {:?}", handle.name);
                handle.handle.abort();
            }
        }
        for plugin in &self.plugins {
<<<<<<< HEAD
            plugin.on_stop().await;
=======
            plugin.on_stop();
>>>>>>> fa32c3de
        }

        #[cfg(all(target_family = "wasm", target_os = "unknown"))]
        // Clear the database if we're on WASM
        self.persister.clear_in_memory_db()?;

        *is_started = false;
        Ok(())
    }

    fn track_realtime_sync_events(
        self: &Arc<LiquidSdk>,
        subscription_handler: Box<dyn SubscriptionHandler>,
    ) -> Option<tokio::task::JoinHandle<()>> {
        let cloned = self.clone();
        let sync_service = cloned.sync_service.clone()?;
        let track_realtime_sync_events_future = async move {
            let mut sync_events_receiver = sync_service.subscribe_events();
            loop {
                if let Ok(event) = sync_events_receiver.recv().await {
                    match event {
                        sync::Event::SyncedCompleted { data } => {
                            info!(
                                "Received sync event: pulled {} records, pushed {} records",
                                data.pulled_records_count, data.pushed_records_count
                            );
                            let did_pull_new_records = data.pulled_records_count > 0;
                            if did_pull_new_records {
                                subscription_handler.track_subscriptions().await;
                            }
                            cloned
                                .notify_event_listeners(SdkEvent::DataSynced {
                                    did_pull_new_records,
                                })
                                .await
                        }
                    }
                }
            }
        };

        let shutdown_receiver = self.shutdown_receiver.clone();
        info!("Starting track-realtime-sync-events task");
        Some(tokio::spawn(async move {
            run_with_shutdown(
                shutdown_receiver,
                "Received shutdown signal, exiting real-time sync loop",
                track_realtime_sync_events_future,
            )
            .await
        }))
    }

    async fn track_new_blocks(
        self: &Arc<LiquidSdk>,
        current_liquid_block: &mut u32,
        current_bitcoin_block: &mut u32,
    ) {
        info!("Track new blocks iteration started");

        let Ok(sync_context) = self
            .get_sync_context(GetSyncContextRequest {
                partial_sync: None,
                last_liquid_tip: *current_liquid_block,
                last_bitcoin_tip: *current_bitcoin_block,
            })
            .await
        else {
            error!("Failed to get sync context");
            return;
        };

        *current_liquid_block = sync_context
            .maybe_liquid_tip
            .unwrap_or(*current_liquid_block);
        *current_bitcoin_block = sync_context
            .maybe_bitcoin_tip
            .unwrap_or(*current_bitcoin_block);

        if let Some(liquid_tip) = sync_context.maybe_liquid_tip {
            self.persister
                .update_blockchain_info(liquid_tip, sync_context.maybe_bitcoin_tip)
                .unwrap_or_else(|err| warn!("Could not update local tips: {err:?}"));

            if let Err(e) = self
                .sync_inner(
                    sync_context.recoverable_swaps,
                    ChainTips {
                        liquid_tip,
                        bitcoin_tip: sync_context.maybe_bitcoin_tip,
                    },
                )
                .await
            {
                error!("Failed to sync while tracking new blocks: {e}");
            }
        }

        // Update swap handlers
        if sync_context.is_new_liquid_block {
            self.chain_swap_handler
                .on_liquid_block(*current_liquid_block)
                .await;
            self.receive_swap_handler
                .on_liquid_block(*current_liquid_block)
                .await;
            self.send_swap_handler
                .on_liquid_block(*current_liquid_block)
                .await;
        }
        if sync_context.is_new_bitcoin_block {
            self.chain_swap_handler
                .on_bitcoin_block(*current_bitcoin_block)
                .await;
            self.receive_swap_handler
                .on_bitcoin_block(*current_liquid_block)
                .await;
            self.send_swap_handler
                .on_bitcoin_block(*current_bitcoin_block)
                .await;
        }
    }

    fn start_track_new_blocks_task(self: &Arc<LiquidSdk>) -> tokio::task::JoinHandle<()> {
        let cloned = self.clone();

        let track_new_blocks_future = async move {
            let last_blockchain_info = cloned
                .get_info()
                .await
                .map(|i| i.blockchain_info)
                .unwrap_or_default();

            let mut current_liquid_block: u32 = last_blockchain_info.liquid_tip;
            let mut current_bitcoin_block: u32 = last_blockchain_info.bitcoin_tip;
            cloned
                .track_new_blocks(&mut current_liquid_block, &mut current_bitcoin_block)
                .await;
            loop {
                tokio::time::sleep(Duration::from_secs(10)).await;
                cloned
                    .track_new_blocks(&mut current_liquid_block, &mut current_bitcoin_block)
                    .await;
            }
        };

        let shutdown_receiver = self.shutdown_receiver.clone();
        info!("Starting track-new-blocks task");
        tokio::spawn(async move {
            run_with_shutdown(
                shutdown_receiver,
                "Received shutdown signal, exiting track blocks loop",
                track_new_blocks_future,
            )
            .await
        })
    }

    fn track_swap_updates(self: &Arc<LiquidSdk>) -> tokio::task::JoinHandle<()> {
        let cloned = self.clone();
        let track_swap_updates_future = async move {
            let mut updates_stream = cloned.status_stream.subscribe_swap_updates();
            let mut invoice_request_stream = cloned.status_stream.subscribe_invoice_requests();
            let swaps_streams = vec![
                cloned.send_swap_handler.subscribe_payment_updates(),
                cloned.receive_swap_handler.subscribe_payment_updates(),
                cloned.chain_swap_handler.subscribe_payment_updates(),
            ];
            let mut combined_swap_streams =
                select_all(swaps_streams.into_iter().map(BroadcastStream::new));
            loop {
                tokio::select! {
                    payment_id = combined_swap_streams.next() => {
                      if let Some(payment_id) = payment_id {
                        match payment_id {
                            Ok(payment_id) => {
                              if let Err(e) = cloned.emit_payment_updated(Some(payment_id)).await {
                                error!("Failed to emit payment update: {e:?}");
                              }
                            }
                            Err(e) => error!("Failed to receive swap state change: {e:?}")
                        }
                      }
                    }
                    update = updates_stream.recv() => match update {
                        Ok(update) => {
                            let id = &update.id;
                            match cloned.persister.fetch_swap_by_id(id) {
                                Ok(Swap::Send(_)) => match cloned.send_swap_handler.on_new_status(&update).await {
                                    Ok(_) => info!("Successfully handled Send Swap {id} update"),
                                    Err(e) => error!("Failed to handle Send Swap {id} update: {e}")
                                },
                                Ok(Swap::Receive(_)) => match cloned.receive_swap_handler.on_new_status(&update).await {
                                    Ok(_) => info!("Successfully handled Receive Swap {id} update"),
                                    Err(e) => error!("Failed to handle Receive Swap {id} update: {e}")
                                },
                                Ok(Swap::Chain(_)) => match cloned.chain_swap_handler.on_new_status(&update).await {
                                    Ok(_) => info!("Successfully handled Chain Swap {id} update"),
                                    Err(e) => error!("Failed to handle Chain Swap {id} update: {e}")
                                },
                                _ => {
                                    error!("Could not find Swap {id}");
                                }
                            }
                        }
                        Err(e) => error!("Received update stream error: {e:?}"),
                    },
                    invoice_request_res = invoice_request_stream.recv() => match invoice_request_res {
                        Ok(boltz_client::boltz::InvoiceRequest{id, offer, invoice_request}) => {
                            match cloned.create_bolt12_invoice(&CreateBolt12InvoiceRequest { offer, invoice_request }).await {
                                Ok(response) => {
                                    match cloned.status_stream.send_invoice_created(&id, &response.invoice) {
                                        Ok(_) => info!("Successfully handled invoice request {id}"),
                                        Err(e) => error!("Failed to handle invoice request {id}: {e}")
                                    }
                                },
                                Err(e) => {
                                    let error = match e {
                                        PaymentError::AmountOutOfRange { .. } => e.to_string(),
                                        PaymentError::AmountMissing { .. } => "Amount missing in invoice request".to_string(),
                                        _ => "Failed to create invoice".to_string(),
                                    };
                                    match cloned.status_stream.send_invoice_error(&id, &error) {
                                        Ok(_) => info!("Failed to create invoice from request {id}: {e:?}"),
                                        Err(_) => error!("Failed to create invoice from request {id} and return error: {error}"),
                                    }
                                },
                            };
                        },
                        Err(e) => error!("Received invoice request stream error: {e:?}"),
                    },
                }
            }
        };

        let shutdown_receiver = self.shutdown_receiver.clone();
        info!("Starting track-swap-updates task");
        tokio::spawn(async move {
            run_with_shutdown(
                shutdown_receiver,
                "Received shutdown signal, exiting track swap updates loop",
                track_swap_updates_future,
            )
            .await
        })
    }

    async fn notify_event_listeners(&self, e: SdkEvent) {
        self.event_manager.notify(e).await;
    }

    /// Adds an event listener to the [LiquidSdk] instance, where all [SdkEvent]'s will be emitted to.
    /// The event listener can be removed be calling [LiquidSdk::remove_event_listener].
    ///
    /// # Arguments
    ///
    /// * `listener` - The listener which is an implementation of the [EventListener] trait
    pub async fn add_event_listener(&self, listener: Box<dyn EventListener>) -> SdkResult<String> {
        Ok(self.event_manager.add(listener).await?)
    }

    /// Removes an event listener from the [LiquidSdk] instance.
    ///
    /// # Arguments
    ///
    /// * `id` - the event listener id returned by [LiquidSdk::add_event_listener]
    pub async fn remove_event_listener(&self, id: String) -> SdkResult<()> {
        self.event_manager.remove(id).await;
        Ok(())
    }

    async fn emit_payment_updated(&self, payment_id: Option<String>) -> Result<()> {
        if let Some(id) = payment_id {
            match self.persister.get_payment(&id)? {
                Some(payment) => {
                    self.update_wallet_info().await?;
                    match payment.status {
                        Complete => {
                            self.notify_event_listeners(SdkEvent::PaymentSucceeded {
                                details: payment,
                            })
                            .await
                        }
                        Pending => {
                            match &payment.details.get_swap_id() {
                                Some(swap_id) => match self.persister.fetch_swap_by_id(swap_id)? {
                                    Swap::Chain(ChainSwap { claim_tx_id, .. }) => {
                                        if claim_tx_id.is_some() {
                                            // The claim tx has now been broadcast
                                            self.notify_event_listeners(
                                                SdkEvent::PaymentWaitingConfirmation {
                                                    details: payment,
                                                },
                                            )
                                            .await
                                        } else {
                                            // The lockup tx is in the mempool/confirmed
                                            self.notify_event_listeners(SdkEvent::PaymentPending {
                                                details: payment,
                                            })
                                            .await
                                        }
                                    }
                                    Swap::Receive(ReceiveSwap {
                                        claim_tx_id,
                                        mrh_tx_id,
                                        ..
                                    }) => {
                                        if claim_tx_id.is_some() || mrh_tx_id.is_some() {
                                            // The a claim or mrh tx has now been broadcast
                                            self.notify_event_listeners(
                                                SdkEvent::PaymentWaitingConfirmation {
                                                    details: payment,
                                                },
                                            )
                                            .await
                                        } else {
                                            // The lockup tx is in the mempool/confirmed
                                            self.notify_event_listeners(SdkEvent::PaymentPending {
                                                details: payment,
                                            })
                                            .await
                                        }
                                    }
                                    Swap::Send(_) => {
                                        // The lockup tx is in the mempool/confirmed
                                        self.notify_event_listeners(SdkEvent::PaymentPending {
                                            details: payment,
                                        })
                                        .await
                                    }
                                },
                                // Here we probably have a liquid address payment so we emit PaymentWaitingConfirmation
                                None => {
                                    self.notify_event_listeners(
                                        SdkEvent::PaymentWaitingConfirmation { details: payment },
                                    )
                                    .await
                                }
                            };
                        }
                        WaitingFeeAcceptance => {
                            let swap_id = &payment
                                .details
                                .get_swap_id()
                                .ok_or(anyhow!("Payment WaitingFeeAcceptance must have a swap"))?;

                            ensure!(
                                matches!(
                                    self.persister.fetch_swap_by_id(swap_id)?,
                                    Swap::Chain(ChainSwap { .. })
                                ),
                                "Swap in WaitingFeeAcceptance payment must be chain swap"
                            );

                            self.notify_event_listeners(SdkEvent::PaymentWaitingFeeAcceptance {
                                details: payment,
                            })
                            .await;
                        }
                        Refundable => {
                            self.notify_event_listeners(SdkEvent::PaymentRefundable {
                                details: payment,
                            })
                            .await
                        }
                        RefundPending => {
                            // The swap state has changed to RefundPending
                            self.notify_event_listeners(SdkEvent::PaymentRefundPending {
                                details: payment,
                            })
                            .await
                        }
                        Failed => match payment.payment_type {
                            PaymentType::Receive => {
                                self.notify_event_listeners(SdkEvent::PaymentFailed {
                                    details: payment,
                                })
                                .await
                            }
                            PaymentType::Send => {
                                // The refund tx is confirmed
                                self.notify_event_listeners(SdkEvent::PaymentRefunded {
                                    details: payment,
                                })
                                .await
                            }
                        },
                        _ => (),
                    };
                }
                None => debug!("Payment not found: {id}"),
            }
        }
        Ok(())
    }

    /// Get the wallet and blockchain info from local storage
    pub async fn get_info(&self) -> SdkResult<GetInfoResponse> {
        self.ensure_is_started().await?;
        let maybe_info = self.persister.get_info()?;
        match maybe_info {
            Some(info) => Ok(info),
            None => {
                self.update_wallet_info().await?;
                self.persister.get_info()?.ok_or(SdkError::Generic {
                    err: "Info not found".into(),
                })
            }
        }
    }

    /// Sign given message with the private key. Returns a zbase encoded signature.
    pub fn sign_message(&self, req: &SignMessageRequest) -> SdkResult<SignMessageResponse> {
        let signature = self.onchain_wallet.sign_message(&req.message)?;
        Ok(SignMessageResponse { signature })
    }

    /// Check whether given message was signed by the given
    /// pubkey and the signature (zbase encoded) is valid.
    pub fn check_message(&self, req: &CheckMessageRequest) -> SdkResult<CheckMessageResponse> {
        let is_valid =
            self.onchain_wallet
                .check_message(&req.message, &req.pubkey, &req.signature)?;
        Ok(CheckMessageResponse { is_valid })
    }

    async fn validate_bitcoin_address(&self, input: &str) -> Result<String, PaymentError> {
        match self.parse(input).await? {
            InputType::BitcoinAddress {
                address: bitcoin_address_data,
                ..
            } => match bitcoin_address_data.network == self.config.network.into() {
                true => Ok(bitcoin_address_data.address),
                false => Err(PaymentError::InvalidNetwork {
                    err: format!(
                        "Not a {} address",
                        Into::<Network>::into(self.config.network)
                    ),
                }),
            },
            _ => Err(PaymentError::Generic {
                err: "Invalid Bitcoin address".to_string(),
            }),
        }
    }

    fn validate_bolt11_invoice(&self, invoice: &str) -> Result<Bolt11Invoice, PaymentError> {
        let invoice = invoice
            .trim()
            .parse::<Bolt11Invoice>()
            .map_err(|err| PaymentError::invalid_invoice(err.to_string()))?;

        match (invoice.network().to_string().as_str(), self.config.network) {
            ("bitcoin", LiquidNetwork::Mainnet) => {}
            ("testnet", LiquidNetwork::Testnet) => {}
            ("regtest", LiquidNetwork::Regtest) => {}
            _ => {
                return Err(PaymentError::InvalidNetwork {
                    err: "Invoice cannot be paid on the current network".to_string(),
                })
            }
        }

        // Verify invoice isn't expired
        let invoice_ts_web_time = web_time::SystemTime::UNIX_EPOCH
            + invoice
                .timestamp()
                .duration_since(std::time::SystemTime::UNIX_EPOCH)
                .map_err(|_| PaymentError::invalid_invoice("Invalid invoice timestamp"))?;
        if let Ok(elapsed_web_time) =
            web_time::SystemTime::now().duration_since(invoice_ts_web_time)
        {
            ensure_sdk!(
                elapsed_web_time <= invoice.expiry_time(),
                PaymentError::invalid_invoice("Invoice has expired")
            )
        }

        Ok(invoice)
    }

    fn validate_bolt12_invoice(
        &self,
        offer: &LNOffer,
        user_specified_receiver_amount_sat: u64,
        invoice: &str,
    ) -> Result<Bolt12Invoice, PaymentError> {
        let invoice_parsed = utils::bolt12::decode_invoice(invoice)?;
        let invoice_signing_pubkey = invoice_parsed.signing_pubkey().to_hex();

        // Check if the invoice is signed by same key as the offer
        match &offer.signing_pubkey {
            None => {
                ensure_sdk!(
                    &offer
                        .paths
                        .iter()
                        .filter_map(|path| path.blinded_hops.last())
                        .any(|last_hop| &invoice_signing_pubkey == last_hop),
                    PaymentError::invalid_invoice(
                        "Invalid Bolt12 invoice signing key when using blinded path"
                    )
                );
            }
            Some(offer_signing_pubkey) => {
                ensure_sdk!(
                    offer_signing_pubkey == &invoice_signing_pubkey,
                    PaymentError::invalid_invoice("Invalid Bolt12 invoice signing key")
                );
            }
        }

        let receiver_amount_sat = invoice_parsed.amount_msats() / 1_000;
        ensure_sdk!(
            receiver_amount_sat == user_specified_receiver_amount_sat,
            PaymentError::invalid_invoice("Invalid Bolt12 invoice amount")
        );

        Ok(invoice_parsed)
    }

    /// For submarine swaps (Liquid -> LN), the output amount (invoice amount) is checked if it fits
    /// the pair limits. This is unlike all the other swap types, where the input amount is checked.
    async fn validate_submarine_pairs(
        &self,
        receiver_amount_sat: u64,
    ) -> Result<SubmarinePair, PaymentError> {
        let lbtc_pair = self
            .swapper
            .get_submarine_pairs()
            .await?
            .ok_or(PaymentError::PairsNotFound)?;

        lbtc_pair.limits.within(receiver_amount_sat)?;

        Ok(lbtc_pair)
    }

    async fn get_chain_pair(&self, direction: Direction) -> Result<ChainPair, PaymentError> {
        self.swapper
            .get_chain_pair(direction)
            .await?
            .ok_or(PaymentError::PairsNotFound)
    }

    /// Validates if the `user_lockup_amount_sat` fits within the limits of this pair
    fn validate_user_lockup_amount_for_chain_pair(
        &self,
        pair: &ChainPair,
        user_lockup_amount_sat: u64,
    ) -> Result<(), PaymentError> {
        pair.limits.within(user_lockup_amount_sat)?;

        Ok(())
    }

    async fn get_and_validate_chain_pair(
        &self,
        direction: Direction,
        user_lockup_amount_sat: Option<u64>,
    ) -> Result<ChainPair, PaymentError> {
        let pair = self.get_chain_pair(direction).await?;
        if let Some(user_lockup_amount_sat) = user_lockup_amount_sat {
            self.validate_user_lockup_amount_for_chain_pair(&pair, user_lockup_amount_sat)?;
        }
        Ok(pair)
    }

    /// Estimate the onchain fee for sending the given amount to the given destination address
    async fn estimate_onchain_tx_fee(
        &self,
        amount_sat: u64,
        address: &str,
        asset_id: &str,
    ) -> Result<u64, PaymentError> {
        let fee_sat = self
            .onchain_wallet
            .build_tx(
                Some(LIQUID_FEE_RATE_MSAT_PER_VBYTE),
                address,
                asset_id,
                amount_sat,
            )
            .await?
            .all_fees()
            .values()
            .sum::<u64>();
        info!("Estimated tx fee: {fee_sat} sat");
        Ok(fee_sat)
    }

    fn get_temp_p2tr_addr(&self) -> &str {
        // TODO Replace this with own address when LWK supports taproot
        //  https://github.com/Blockstream/lwk/issues/31
        match self.config.network {
            LiquidNetwork::Mainnet => "lq1pqvzxvqhrf54dd4sny4cag7497pe38252qefk46t92frs7us8r80ja9ha8r5me09nn22m4tmdqp5p4wafq3s59cql3v9n45t5trwtxrmxfsyxjnstkctj",
            LiquidNetwork::Testnet => "tlq1pq0wqu32e2xacxeyps22x8gjre4qk3u6r70pj4r62hzczxeyz8x3yxucrpn79zy28plc4x37aaf33kwt6dz2nn6gtkya6h02mwpzy4eh69zzexq7cf5y5",
            LiquidNetwork::Regtest => "el1pqtjufhhy2se6lj2t7wufvpqqhnw66v57x2s0uu5dxs4fqlzlvh3hqe87vn83z3qreh8kxn49xe0h0fpe4kjkhl4gv99tdppupk0tdd485q8zegdag97r",
        }
    }

    /// Estimate the lockup tx fee for Send and Chain Send swaps
    async fn estimate_lockup_tx_fee(
        &self,
        user_lockup_amount_sat: u64,
    ) -> Result<u64, PaymentError> {
        let temp_p2tr_addr = self.get_temp_p2tr_addr();
        self.estimate_onchain_tx_fee(
            user_lockup_amount_sat,
            temp_p2tr_addr,
            self.config.lbtc_asset_id().as_str(),
        )
        .await
    }

    async fn estimate_drain_tx_fee(
        &self,
        enforce_amount_sat: Option<u64>,
        address: Option<&str>,
    ) -> Result<u64, PaymentError> {
        let receipent_address = address.unwrap_or(self.get_temp_p2tr_addr());
        let fee_sat = self
            .onchain_wallet
            .build_drain_tx(
                Some(LIQUID_FEE_RATE_MSAT_PER_VBYTE),
                receipent_address,
                enforce_amount_sat,
            )
            .await?
            .all_fees()
            .values()
            .sum();
        info!("Estimated drain tx fee: {fee_sat} sat");

        Ok(fee_sat)
    }

    async fn estimate_onchain_tx_or_drain_tx_fee(
        &self,
        amount_sat: u64,
        address: &str,
        asset_id: &str,
    ) -> Result<u64, PaymentError> {
        match self
            .estimate_onchain_tx_fee(amount_sat, address, asset_id)
            .await
        {
            Ok(fees_sat) => Ok(fees_sat),
            Err(PaymentError::InsufficientFunds) if asset_id.eq(&self.config.lbtc_asset_id()) => {
                self.estimate_drain_tx_fee(Some(amount_sat), Some(address))
                    .await
                    .map_err(|_| PaymentError::InsufficientFunds)
            }
            Err(e) => Err(e),
        }
    }

    async fn estimate_lockup_tx_or_drain_tx_fee(
        &self,
        amount_sat: u64,
    ) -> Result<u64, PaymentError> {
        let temp_p2tr_addr = self.get_temp_p2tr_addr();
        self.estimate_onchain_tx_or_drain_tx_fee(
            amount_sat,
            temp_p2tr_addr,
            &self.config.lbtc_asset_id(),
        )
        .await
    }

    /// Prepares to pay a Lightning invoice via a submarine swap.
    ///
    /// # Arguments
    ///
    /// * `req` - the [PrepareSendRequest] containing:
    ///     * `destination` - Either a Liquid BIP21 URI/address, a BOLT11 invoice or a BOLT12 offer
    ///     * `amount` - The optional amount of type [PayAmount]. Should only be specified
    ///       when paying directly onchain or via amount-less BIP21.
    ///        - [PayAmount::Drain] which uses all Bitcoin funds
    ///        - [PayAmount::Bitcoin] which sets the amount in satoshi that will be received
    ///        - [PayAmount::Asset] which sets the amount of an asset that will be received
    ///
    /// # Returns
    /// Returns a [PrepareSendResponse] containing:
    ///     * `destination` - the parsed destination, of type [SendDestination]
    ///     * `amount` - the optional [PayAmount] to be sent in either Bitcoin or another asset
    ///     * `fees_sat` - the optional estimated fee in satoshi. Is set when there is Bitcoin
    ///        available to pay fees. When not set, there are asset fees available to pay fees.
    ///     * `estimated_asset_fees` - the optional estimated fee in the asset. Is set when
    ///        [PayAmount::Asset::estimate_asset_fees] is set to `true`, the Payjoin service accepts
    ///        this asset to pay fees and there are funds available in this asset to pay fees.
    pub async fn prepare_send_payment(
        &self,
        req: &PrepareSendRequest,
    ) -> Result<PrepareSendResponse, PaymentError> {
        self.ensure_is_started().await?;

        let get_info_res = self.get_info().await?;
        let fees_sat;
        let estimated_asset_fees;
        let receiver_amount_sat;
        let asset_id;
        let payment_destination;
        let mut validate_funds = true;
        let mut exchange_amount_sat = None;

        match self.parse(&req.destination).await {
            Ok(InputType::LiquidAddress {
                address: mut liquid_address_data,
            }) => {
                let amount = match (
                    liquid_address_data.amount,
                    liquid_address_data.amount_sat,
                    liquid_address_data.asset_id,
                    req.amount.clone(),
                ) {
                    (Some(amount), Some(amount_sat), Some(asset_id), None) => {
                        if asset_id.eq(&self.config.lbtc_asset_id()) {
                            PayAmount::Bitcoin {
                                receiver_amount_sat: amount_sat,
                            }
                        } else {
                            PayAmount::Asset {
                                to_asset: asset_id,
                                from_asset: None,
                                receiver_amount: amount,
                                estimate_asset_fees: None,
                            }
                        }
                    }
                    (_, Some(amount_sat), None, None) => PayAmount::Bitcoin {
                        receiver_amount_sat: amount_sat,
                    },
                    (_, _, _, Some(amount)) => amount,
                    _ => {
                        return Err(PaymentError::AmountMissing {
                            err: "Amount must be set when paying to a Liquid address".to_string(),
                        });
                    }
                };

                ensure_sdk!(
                    liquid_address_data.network == self.config.network.into(),
                    PaymentError::InvalidNetwork {
                        err: format!(
                            "Cannot send payment from {} to {}",
                            Into::<sdk_common::bitcoin::Network>::into(self.config.network),
                            liquid_address_data.network
                        )
                    }
                );

                let is_sideswap_payment = amount.is_sideswap_payment();
                (
                    asset_id,
                    receiver_amount_sat,
                    fees_sat,
                    estimated_asset_fees,
                ) = match amount {
                    PayAmount::Drain => {
                        ensure_sdk!(
                            get_info_res.wallet_info.pending_receive_sat == 0
                                && get_info_res.wallet_info.pending_send_sat == 0,
                            PaymentError::Generic {
                                err: "Cannot drain while there are pending payments".to_string(),
                            }
                        );
                        let drain_fees_sat = self
                            .estimate_drain_tx_fee(None, Some(&liquid_address_data.address))
                            .await?;
                        let drain_amount_sat =
                            get_info_res.wallet_info.balance_sat - drain_fees_sat;
                        info!("Drain amount: {drain_amount_sat} sat");
                        (
                            self.config.lbtc_asset_id(),
                            drain_amount_sat,
                            Some(drain_fees_sat),
                            None,
                        )
                    }
                    PayAmount::Bitcoin {
                        receiver_amount_sat,
                    } => {
                        let asset_id = self.config.lbtc_asset_id();
                        let fees_sat = self
                            .estimate_onchain_tx_or_drain_tx_fee(
                                receiver_amount_sat,
                                &liquid_address_data.address,
                                &asset_id,
                            )
                            .await?;
                        (asset_id, receiver_amount_sat, Some(fees_sat), None)
                    }
                    PayAmount::Asset {
                        to_asset,
                        from_asset,
                        receiver_amount,
                        estimate_asset_fees,
                    } => {
                        let from_asset = from_asset.unwrap_or(to_asset.clone());
                        ensure_sdk!(
                            self.persister.get_asset_metadata(&from_asset)?.is_some(),
                            PaymentError::AssetError {
                                err: format!("Asset {from_asset} is not supported"),
                            }
                        );
                        let receiver_asset_metadata = self
                            .persister
                            .get_asset_metadata(&to_asset)?
                            .ok_or(PaymentError::AssetError {
                                err: format!("Asset {to_asset} is not supported"),
                            })?;
                        let receiver_amount_sat =
                            receiver_asset_metadata.amount_to_sat(receiver_amount);

                        let asset_fees = if estimate_asset_fees.unwrap_or(false) {
                            ensure_sdk!(
                                !is_sideswap_payment,
                                PaymentError::generic("Cannot pay asset fees when executing a payment between two separate assets")
                            );
                            self.payjoin_service
                                .estimate_payjoin_tx_fee(&to_asset, receiver_amount_sat)
                                .await
                                .inspect_err(|e| debug!("Error estimating payjoin tx: {e}"))
                                .ok()
                        } else {
                            None
                        };

                        let fees_sat_res = match is_sideswap_payment {
                            false => {
                                self.estimate_onchain_tx_or_drain_tx_fee(
                                    receiver_amount_sat,
                                    &liquid_address_data.address,
                                    &to_asset,
                                )
                                .await
                            }
                            true => {
                                let to_asset = AssetId::from_str(&to_asset)?;
                                let from_asset = AssetId::from_str(&from_asset)?;
                                let swap = SideSwapService::from_sdk(self)
                                    .await
                                    .get_asset_swap(from_asset, to_asset, receiver_amount_sat)
                                    .await?;
                                validate_funds = false;
                                ensure_sdk!(
                                    get_info_res.wallet_info.balance_sat
                                        >= swap.payer_amount_sat + swap.fees_sat,
                                    PaymentError::InsufficientFunds
                                );
                                exchange_amount_sat = Some(swap.payer_amount_sat - swap.fees_sat);
                                Ok(swap.fees_sat)
                            }
                        };

                        let fees_sat = match (fees_sat_res, asset_fees) {
                            (Ok(fees_sat), _) => Some(fees_sat),
                            (Err(e), Some(_asset_fees)) => {
                                debug!(
                                    "Error estimating onchain tx fees, but returning payjoin fees: {e}"
                                );
                                None
                            }
                            (Err(e), None) => return Err(e),
                        };
                        (to_asset, receiver_amount_sat, fees_sat, asset_fees)
                    }
                };

                liquid_address_data.amount_sat = Some(receiver_amount_sat);
                liquid_address_data.asset_id = Some(asset_id.clone());
                payment_destination = SendDestination::LiquidAddress {
                    address_data: liquid_address_data,
                    bip353_address: None,
                };
            }
            Ok(InputType::Bolt11 { invoice }) => {
                self.ensure_send_is_not_self_transfer(&invoice.bolt11)?;
                self.validate_bolt11_invoice(&invoice.bolt11)?;

                let invoice_amount_sat = invoice.amount_msat.ok_or(
                    PaymentError::amount_missing("Expected invoice with an amount"),
                )? / 1000;

                if let Some(PayAmount::Bitcoin {
                    receiver_amount_sat: amount_sat,
                }) = req.amount
                {
                    ensure_sdk!(
                        invoice_amount_sat == amount_sat,
                        PaymentError::Generic {
                            err: "Receiver amount and invoice amount do not match".to_string()
                        }
                    );
                }

                let lbtc_pair = self.validate_submarine_pairs(invoice_amount_sat).await?;
                let mrh_address = if self.config.use_magic_routing_hints {
                    self.swapper
                        .check_for_mrh(&invoice.bolt11)
                        .await?
                        .map(|(address, _)| address)
                } else {
                    None
                };
                asset_id = self.config.lbtc_asset_id();
                estimated_asset_fees = None;
                (receiver_amount_sat, fees_sat) = match (mrh_address.clone(), req.amount.clone()) {
                    (Some(lbtc_address), Some(PayAmount::Drain)) => {
                        // The BOLT11 invoice has an MRH and it is requested that the
                        // wallet balance is to be drained, so we calculate the fees of
                        // a direct Liquid drain transaction
                        let drain_fees_sat = self
                            .estimate_drain_tx_fee(None, Some(&lbtc_address))
                            .await?;
                        let drain_amount_sat =
                            get_info_res.wallet_info.balance_sat - drain_fees_sat;
                        (drain_amount_sat, Some(drain_fees_sat))
                    }
                    (Some(lbtc_address), _) => {
                        // The BOLT11 invoice has an MRH but no drain is requested,
                        // so we calculate the fees of a direct Liquid transaction
                        let fees_sat = self
                            .estimate_onchain_tx_or_drain_tx_fee(
                                invoice_amount_sat,
                                &lbtc_address,
                                &asset_id,
                            )
                            .await?;
                        (invoice_amount_sat, Some(fees_sat))
                    }
                    (None, _) => {
                        // The BOLT11 invoice has no MRH (or MRH is disabled), so we calculate the fees using a swap
                        let boltz_fees_total = lbtc_pair.fees.total(invoice_amount_sat);
                        let user_lockup_amount_sat = invoice_amount_sat + boltz_fees_total;
                        let lockup_fees_sat = self
                            .estimate_lockup_tx_or_drain_tx_fee(user_lockup_amount_sat)
                            .await?;
                        let fees_sat = boltz_fees_total + lockup_fees_sat;
                        (invoice_amount_sat, Some(fees_sat))
                    }
                };

                payment_destination = SendDestination::Bolt11 {
                    invoice,
                    bip353_address: None,
                };
            }
            Ok(InputType::Bolt12Offer {
                offer,
                bip353_address,
            }) => {
                asset_id = self.config.lbtc_asset_id();
                estimated_asset_fees = None;
                (receiver_amount_sat, fees_sat) = match req.amount {
                    Some(PayAmount::Drain) => {
                        ensure_sdk!(
                            get_info_res.wallet_info.pending_receive_sat == 0
                                && get_info_res.wallet_info.pending_send_sat == 0,
                            PaymentError::Generic {
                                err: "Cannot drain while there are pending payments".to_string(),
                            }
                        );
                        let lbtc_pair = self
                            .swapper
                            .get_submarine_pairs()
                            .await?
                            .ok_or(PaymentError::PairsNotFound)?;
                        let drain_fees_sat = self.estimate_drain_tx_fee(None, None).await?;
                        let drain_amount_sat =
                            get_info_res.wallet_info.balance_sat - drain_fees_sat;
                        // Get the inverse receiver amount by calculating a dummy amount then increment up to the drain amount
                        let dummy_fees_sat = lbtc_pair.fees.total(drain_amount_sat);
                        let dummy_amount_sat = drain_amount_sat - dummy_fees_sat;
                        let receiver_amount_sat =
                            utils::increment_receiver_amount_up_to_drain_amount(
                                dummy_amount_sat,
                                &lbtc_pair,
                                drain_amount_sat,
                            );
                        lbtc_pair.limits.within(receiver_amount_sat)?;
                        // Validate if we can actually drain the wallet with a swap
                        let boltz_fees_total = lbtc_pair.fees.total(receiver_amount_sat);
                        ensure_sdk!(
                            receiver_amount_sat + boltz_fees_total == drain_amount_sat,
                            PaymentError::Generic {
                                err: "Cannot drain without leaving a remainder".to_string(),
                            }
                        );
                        let fees_sat = Some(boltz_fees_total + drain_fees_sat);
                        info!("Drain amount: {receiver_amount_sat} sat");
                        Ok((receiver_amount_sat, fees_sat))
                    }
                    Some(PayAmount::Bitcoin {
                        receiver_amount_sat,
                    }) => {
                        let lbtc_pair = self.validate_submarine_pairs(receiver_amount_sat).await?;
                        let boltz_fees_total = lbtc_pair.fees.total(receiver_amount_sat);
                        let lockup_fees_sat = self
                            .estimate_lockup_tx_or_drain_tx_fee(
                                receiver_amount_sat + boltz_fees_total,
                            )
                            .await?;
                        let fees_sat = Some(boltz_fees_total + lockup_fees_sat);
                        Ok((receiver_amount_sat, fees_sat))
                    }
                    _ => Err(PaymentError::amount_missing(
                        "Expected PayAmount of type Receiver when processing a Bolt12 offer",
                    )),
                }?;
                if let Some(Amount::Bitcoin { amount_msat }) = &offer.min_amount {
                    ensure_sdk!(
                        receiver_amount_sat >= amount_msat / 1_000,
                        PaymentError::invalid_invoice(
                            "Invalid receiver amount: below offer minimum"
                        )
                    );
                }

                payment_destination = SendDestination::Bolt12 {
                    offer,
                    receiver_amount_sat,
                    bip353_address,
                };
            }
            _ => {
                return Err(PaymentError::generic("Destination is not valid"));
            }
        };

        if validate_funds {
            get_info_res.wallet_info.validate_sufficient_funds(
                self.config.network,
                receiver_amount_sat,
                fees_sat,
                &asset_id,
            )?;
        }

        Ok(PrepareSendResponse {
            destination: payment_destination,
            fees_sat,
            estimated_asset_fees,
            amount: req.amount.clone(),
            exchange_amount_sat,
        })
    }

    fn ensure_send_is_not_self_transfer(&self, invoice: &str) -> Result<(), PaymentError> {
        match self.persister.fetch_receive_swap_by_invoice(invoice)? {
            None => Ok(()),
            Some(_) => Err(PaymentError::SelfTransferNotSupported),
        }
    }

    /// Either pays a Lightning invoice via a submarine swap or sends funds directly to an address.
    ///
    /// Depending on [Config]'s `payment_timeout_sec`, this function will return:
    /// * [PaymentState::Pending] payment - if the payment could be initiated but didn't yet
    ///   complete in this time
    /// * [PaymentState::Complete] payment - if the payment was successfully completed in this time
    ///
    /// # Arguments
    ///
    /// * `req` - A [SendPaymentRequest], containing:
    ///     * `prepare_response` - the [PrepareSendResponse] returned by [LiquidSdk::prepare_send_payment]
    ///     * `use_asset_fees` - if set to true, the payment will be sent using the SideSwap payjoin service
    ///     * `payer_note` - the optional payer note, which is to be included in a BOLT12 invoice request
    ///
    /// # Errors
    ///
    /// * [PaymentError::PaymentTimeout] - if the payment could not be initiated in this time
    pub async fn send_payment(
        &self,
        req: &SendPaymentRequest,
    ) -> Result<SendPaymentResponse, PaymentError> {
        self.ensure_is_started().await?;

        let PrepareSendResponse {
            fees_sat,
            destination: payment_destination,
            amount,
            ..
        } = &req.prepare_response;
        let is_drain = matches!(amount, Some(PayAmount::Drain));

        match payment_destination {
            SendDestination::LiquidAddress {
                address_data: liquid_address_data,
                bip353_address,
            } => {
                let Some(receiver_amount_sat) = liquid_address_data.amount_sat else {
                    return Err(PaymentError::AmountMissing {
                        err: "Receiver amount must be set when paying to a Liquid address"
                            .to_string(),
                    });
                };
                let Some(to_asset) = liquid_address_data.asset_id.clone() else {
                    return Err(PaymentError::asset_error(
                        "Asset must be set when paying to a Liquid address",
                    ));
                };

                ensure_sdk!(
                    liquid_address_data.network == self.config.network.into(),
                    PaymentError::InvalidNetwork {
                        err: format!(
                            "Cannot send payment from {} to {}",
                            Into::<sdk_common::bitcoin::Network>::into(self.config.network),
                            liquid_address_data.network
                        )
                    }
                );

                let asset_pay_fees = req.use_asset_fees.unwrap_or_default();
                let mut response = match amount.as_ref().is_some_and(|a| a.is_sideswap_payment()) {
                    false => {
                        self.pay_liquid(PayLiquidRequest {
                            address_data: liquid_address_data.clone(),
                            to_asset,
                            receiver_amount_sat,
                            asset_pay_fees,
                            fees_sat: *fees_sat,
                        })
                        .await
                    }
                    true => {
                        let fees_sat = fees_sat.ok_or(PaymentError::InsufficientFunds)?;
                        ensure_sdk!(
                            !asset_pay_fees,
                            PaymentError::generic("Cannot pay asset fees when executing a payment between two separate assets")
                        );

                        self.pay_sideswap(PaySideSwapRequest {
                            address_data: liquid_address_data.clone(),
                            to_asset,
                            receiver_amount_sat,
                            fees_sat,
                            amount: amount.clone(),
                        })
                        .await
                    }
                }?;

                self.insert_payment_details(&None, bip353_address, &mut response)?;
                Ok(response)
            }
            SendDestination::Bolt11 {
                invoice,
                bip353_address,
            } => {
                let fees_sat = fees_sat.ok_or(PaymentError::InsufficientFunds)?;
                let mut response = self
                    .pay_bolt11_invoice(&invoice.bolt11, fees_sat, is_drain)
                    .await?;
                self.insert_payment_details(&req.payer_note, bip353_address, &mut response)?;
                Ok(response)
            }
            SendDestination::Bolt12 {
                offer,
                receiver_amount_sat,
                bip353_address,
            } => {
                let fees_sat = fees_sat.ok_or(PaymentError::InsufficientFunds)?;
                let bolt12_info = self
                    .swapper
                    .get_bolt12_info(GetBolt12FetchRequest {
                        offer: offer.offer.clone(),
                        amount: *receiver_amount_sat,
                        note: req.payer_note.clone(),
                    })
                    .await?;
                let mut response = self
                    .pay_bolt12_invoice(
                        offer,
                        *receiver_amount_sat,
                        bolt12_info,
                        fees_sat,
                        is_drain,
                    )
                    .await?;
                self.insert_payment_details(&req.payer_note, bip353_address, &mut response)?;
                Ok(response)
            }
        }
    }

    fn insert_payment_details(
        &self,
        payer_note: &Option<String>,
        bip353_address: &Option<String>,
        response: &mut SendPaymentResponse,
    ) -> Result<()> {
        if payer_note.is_some() || bip353_address.is_some() {
            if let (Some(tx_id), Some(destination)) =
                (&response.payment.tx_id, &response.payment.destination)
            {
                self.persister
                    .insert_or_update_payment_details(PaymentTxDetails {
                        tx_id: tx_id.clone(),
                        destination: destination.clone(),
                        bip353_address: bip353_address.clone(),
                        payer_note: payer_note.clone(),
                        ..Default::default()
                    })?;
                // Get the payment with the bip353_address details
                if let Some(payment) = self.persister.get_payment(tx_id)? {
                    response.payment = payment;
                }
            }
        }
        Ok(())
    }

    async fn pay_bolt11_invoice(
        &self,
        invoice: &str,
        fees_sat: u64,
        is_drain: bool,
    ) -> Result<SendPaymentResponse, PaymentError> {
        self.ensure_send_is_not_self_transfer(invoice)?;
        let bolt11_invoice = self.validate_bolt11_invoice(invoice)?;

        let amount_sat = bolt11_invoice
            .amount_milli_satoshis()
            .map(|msat| msat / 1_000)
            .ok_or(PaymentError::AmountMissing {
                err: "Invoice amount is missing".to_string(),
            })?;
        let payer_amount_sat = amount_sat + fees_sat;
        let get_info_response = self.get_info().await?;
        ensure_sdk!(
            payer_amount_sat <= get_info_response.wallet_info.balance_sat,
            PaymentError::InsufficientFunds
        );

        let description = match bolt11_invoice.description() {
            Bolt11InvoiceDescription::Direct(msg) => Some(msg.to_string()),
            Bolt11InvoiceDescription::Hash(_) => None,
        };

        let mrh_address = if self.config.use_magic_routing_hints {
            self.swapper
                .check_for_mrh(invoice)
                .await?
                .map(|(address, _)| address)
        } else {
            None
        };

        match mrh_address {
            // If we find a valid MRH, extract the BIP21 address and pay to it via onchain tx
            Some(address) => {
                info!("Found MRH for L-BTC address {address}, invoice amount_sat {amount_sat}");
                let (amount_sat, fees_sat) = if is_drain {
                    let drain_fees_sat = self.estimate_drain_tx_fee(None, Some(&address)).await?;
                    let drain_amount_sat =
                        get_info_response.wallet_info.balance_sat - drain_fees_sat;
                    info!("Drain amount: {drain_amount_sat} sat");
                    (drain_amount_sat, drain_fees_sat)
                } else {
                    (amount_sat, fees_sat)
                };

                self.pay_liquid_onchain(
                    LiquidAddressData {
                        address,
                        network: self.config.network.into(),
                        asset_id: None,
                        amount: None,
                        amount_sat: None,
                        label: None,
                        message: None,
                    },
                    amount_sat,
                    fees_sat,
                    false,
                )
                .await
            }

            // If no MRH found (or MRH is disabled), perform usual swap
            None => {
                self.send_payment_via_swap(SendPaymentViaSwapRequest {
                    invoice: invoice.to_string(),
                    bolt12_offer: None,
                    payment_hash: bolt11_invoice.payment_hash().to_string(),
                    description,
                    receiver_amount_sat: amount_sat,
                    fees_sat,
                })
                .await
            }
        }
    }

    async fn pay_bolt12_invoice(
        &self,
        offer: &LNOffer,
        user_specified_receiver_amount_sat: u64,
        bolt12_info: GetBolt12FetchResponse,
        fees_sat: u64,
        is_drain: bool,
    ) -> Result<SendPaymentResponse, PaymentError> {
        let invoice = self.validate_bolt12_invoice(
            offer,
            user_specified_receiver_amount_sat,
            &bolt12_info.invoice,
        )?;

        let receiver_amount_sat = invoice.amount_msats() / 1_000;
        let payer_amount_sat = receiver_amount_sat + fees_sat;
        let get_info_response = self.get_info().await?;
        ensure_sdk!(
            payer_amount_sat <= get_info_response.wallet_info.balance_sat,
            PaymentError::InsufficientFunds
        );

        match (
            bolt12_info.magic_routing_hint,
            self.config.use_magic_routing_hints,
        ) {
            // If we find a valid MRH, extract the BIP21 address and pay to it via onchain tx
            (Some(MagicRoutingHint { bip21, signature }), true) => {
                info!(
                    "Found MRH for L-BTC address {bip21}, invoice amount_sat {receiver_amount_sat}"
                );
                let signing_pubkey = invoice.signing_pubkey().to_string();
                let (_, address, _, _) = verify_mrh_signature(&bip21, &signing_pubkey, &signature)?;
                let (receiver_amount_sat, fees_sat) = if is_drain {
                    let drain_fees_sat = self.estimate_drain_tx_fee(None, Some(&address)).await?;
                    let drain_amount_sat =
                        get_info_response.wallet_info.balance_sat - drain_fees_sat;
                    info!("Drain amount: {drain_amount_sat} sat");
                    (drain_amount_sat, drain_fees_sat)
                } else {
                    (receiver_amount_sat, fees_sat)
                };

                self.pay_liquid_onchain(
                    LiquidAddressData {
                        address,
                        network: self.config.network.into(),
                        asset_id: None,
                        amount: None,
                        amount_sat: None,
                        label: None,
                        message: None,
                    },
                    receiver_amount_sat,
                    fees_sat,
                    false,
                )
                .await
            }

            // If no MRH found (or MRH is disabled), perform usual swap
            _ => {
                self.send_payment_via_swap(SendPaymentViaSwapRequest {
                    invoice: bolt12_info.invoice,
                    bolt12_offer: Some(offer.offer.clone()),
                    payment_hash: invoice.payment_hash().to_string(),
                    description: invoice.description().map(|desc| desc.to_string()),
                    receiver_amount_sat,
                    fees_sat,
                })
                .await
            }
        }
    }

    async fn pay_liquid(&self, req: PayLiquidRequest) -> Result<SendPaymentResponse, PaymentError> {
        let PayLiquidRequest {
            address_data,
            receiver_amount_sat,
            to_asset,
            fees_sat,
            asset_pay_fees,
            ..
        } = req;

        self.get_info()
            .await?
            .wallet_info
            .validate_sufficient_funds(
                self.config.network,
                receiver_amount_sat,
                fees_sat,
                &to_asset,
            )?;

        if asset_pay_fees {
            return self
                .pay_liquid_payjoin(address_data.clone(), receiver_amount_sat)
                .await;
        }

        let fees_sat = fees_sat.ok_or(PaymentError::InsufficientFunds)?;
        self.pay_liquid_onchain(address_data.clone(), receiver_amount_sat, fees_sat, true)
            .await
    }

    /// Performs a Send Payment by doing an onchain tx to a Liquid address
    async fn pay_liquid_onchain(
        &self,
        address_data: LiquidAddressData,
        receiver_amount_sat: u64,
        fees_sat: u64,
        skip_already_paid_check: bool,
    ) -> Result<SendPaymentResponse, PaymentError> {
        let destination = address_data
            .to_uri()
            .unwrap_or(address_data.address.clone());
        let asset_id = address_data.asset_id.unwrap_or(self.config.lbtc_asset_id());
        let payments = self.persister.get_payments(&ListPaymentsRequest {
            details: Some(ListPaymentDetails::Liquid {
                asset_id: Some(asset_id.clone()),
                destination: Some(destination.clone()),
            }),
            ..Default::default()
        })?;
        ensure_sdk!(
            skip_already_paid_check || payments.is_empty(),
            PaymentError::AlreadyPaid
        );

        let tx = self
            .onchain_wallet
            .build_tx_or_drain_tx(
                Some(LIQUID_FEE_RATE_MSAT_PER_VBYTE),
                &address_data.address,
                &asset_id,
                receiver_amount_sat,
            )
            .await?;
        let tx_id = tx.txid().to_string();
        let tx_fees_sat = tx.all_fees().values().sum::<u64>();
        ensure_sdk!(tx_fees_sat <= fees_sat, PaymentError::InvalidOrExpiredFees);

        info!(
            "Built onchain Liquid tx with receiver_amount_sat = {receiver_amount_sat}, fees_sat = {fees_sat} and txid = {tx_id}"
        );

        let tx_id = self.liquid_chain_service.broadcast(&tx).await?.to_string();

        // We insert a pseudo-tx in case LWK fails to pick up the new mempool tx for a while
        // This makes the tx known to the SDK (get_info, list_payments) instantly
        let tx_data = PaymentTxData {
            tx_id: tx_id.clone(),
            timestamp: Some(utils::now()),
            is_confirmed: false,
            fees_sat,
            unblinding_data: None,
        };
        let tx_balance = PaymentTxBalance {
            amount: receiver_amount_sat,
            asset_id: asset_id.clone(),
            payment_type: PaymentType::Send,
        };

        let description = address_data.message;

        self.persister.insert_or_update_payment(
            tx_data.clone(),
            std::slice::from_ref(&tx_balance),
            Some(PaymentTxDetails {
                tx_id: tx_id.clone(),
                destination: destination.clone(),
                description: description.clone(),
                ..Default::default()
            }),
            false,
        )?;
        self.emit_payment_updated(Some(tx_id)).await?; // Emit Pending event

        let asset_info = self
            .persister
            .get_asset_metadata(&asset_id)?
            .map(|ref am| AssetInfo {
                name: am.name.clone(),
                ticker: am.ticker.clone(),
                amount: am.amount_from_sat(receiver_amount_sat),
                fees: None,
            });
        let payment_details = PaymentDetails::Liquid {
            asset_id,
            destination,
            description: description.unwrap_or("Liquid transfer".to_string()),
            asset_info,
            lnurl_info: None,
            bip353_address: None,
            payer_note: None,
        };

        Ok(SendPaymentResponse {
            payment: Payment::from_tx_data(tx_data, tx_balance, None, payment_details),
        })
    }

    /// Performs a Liquid send payment via SideSwap
    async fn pay_sideswap(
        &self,
        req: PaySideSwapRequest,
    ) -> Result<SendPaymentResponse, PaymentError> {
        let PaySideSwapRequest {
            address_data,
            to_asset,
            amount,
            receiver_amount_sat,
            fees_sat,
        } = req;

        let from_asset = AssetId::from_str(match amount {
            Some(PayAmount::Asset {
                from_asset: Some(ref from_asset),
                ..
            }) => from_asset,
            _ => &to_asset,
        })?;
        let to_asset = AssetId::from_str(&to_asset)?;
        let to_address = elements::Address::from_str(&address_data.address).map_err(|err| {
            PaymentError::generic(format!("Could not convert destination address: {err}"))
        })?;

        let sideswap_service = SideSwapService::from_sdk(self).await;

        let swap = sideswap_service
            .get_asset_swap(from_asset, to_asset, receiver_amount_sat)
            .await?;

        ensure_sdk!(
            swap.fees_sat <= fees_sat,
            PaymentError::InvalidOrExpiredFees
        );

        ensure_sdk!(
            self.get_info().await?.wallet_info.balance_sat >= swap.payer_amount_sat,
            PaymentError::InsufficientFunds
        );

        let tx_id = sideswap_service
            .execute_swap(to_address.clone(), &swap)
            .await?;

        // We insert a pseudo-tx in case LWK fails to pick up the new mempool tx for a while
        // This makes the tx known to the SDK (get_info, list_payments) instantly
        self.persister.insert_or_update_payment(
            PaymentTxData {
                tx_id: tx_id.clone(),
                timestamp: Some(utils::now()),
                fees_sat: swap.fees_sat,
                is_confirmed: false,
                unblinding_data: None,
            },
            &[PaymentTxBalance {
                asset_id: utils::lbtc_asset_id(self.config.network).to_string(),
                amount: swap.payer_amount_sat,
                payment_type: PaymentType::Send,
            }],
            Some(PaymentTxDetails {
                tx_id: tx_id.clone(),
                destination: to_address.to_string(),
                description: address_data.message,
                ..Default::default()
            }),
            false,
        )?;
        self.emit_payment_updated(Some(tx_id.clone())).await?; // Emit Pending event

        let payment = self
            .persister
            .get_payment(&tx_id)?
            .context("Payment not found")?;
        Ok(SendPaymentResponse { payment })
    }

    /// Performs a Send Payment by doing a payjoin tx to a Liquid address
    async fn pay_liquid_payjoin(
        &self,
        address_data: LiquidAddressData,
        receiver_amount_sat: u64,
    ) -> Result<SendPaymentResponse, PaymentError> {
        let destination = address_data
            .to_uri()
            .unwrap_or(address_data.address.clone());
        let Some(asset_id) = address_data.asset_id else {
            return Err(PaymentError::asset_error(
                "Asset must be set when paying to a Liquid address",
            ));
        };

        let (tx, asset_fees) = self
            .payjoin_service
            .build_payjoin_tx(&address_data.address, &asset_id, receiver_amount_sat)
            .await
            .inspect_err(|e| error!("Error building payjoin tx: {e}"))?;
        let tx_id = tx.txid().to_string();
        let fees_sat = tx.all_fees().values().sum::<u64>();

        info!(
            "Built payjoin Liquid tx with receiver_amount_sat = {receiver_amount_sat}, asset_fees = {asset_fees}, fees_sat = {fees_sat} and txid = {tx_id}"
        );

        let tx_id = self.liquid_chain_service.broadcast(&tx).await?.to_string();

        // We insert a pseudo-tx in case LWK fails to pick up the new mempool tx for a while
        // This makes the tx known to the SDK (get_info, list_payments) instantly
        let tx_data = PaymentTxData {
            tx_id: tx_id.clone(),
            fees_sat,
            timestamp: Some(utils::now()),
            is_confirmed: false,
            unblinding_data: None,
        };
        let tx_balance = PaymentTxBalance {
            asset_id: asset_id.clone(),
            amount: receiver_amount_sat + asset_fees,
            payment_type: PaymentType::Send,
        };

        let description = address_data.message;

        self.persister.insert_or_update_payment(
            tx_data.clone(),
            std::slice::from_ref(&tx_balance),
            Some(PaymentTxDetails {
                tx_id: tx_id.clone(),
                destination: destination.clone(),
                description: description.clone(),
                asset_fees: Some(asset_fees),
                ..Default::default()
            }),
            false,
        )?;
        self.emit_payment_updated(Some(tx_id)).await?; // Emit Pending event

        let asset_info = self
            .persister
            .get_asset_metadata(&asset_id)?
            .map(|ref am| AssetInfo {
                name: am.name.clone(),
                ticker: am.ticker.clone(),
                amount: am.amount_from_sat(receiver_amount_sat),
                fees: Some(am.amount_from_sat(asset_fees)),
            });
        let payment_details = PaymentDetails::Liquid {
            asset_id,
            destination,
            description: description.unwrap_or("Liquid transfer".to_string()),
            asset_info,
            lnurl_info: None,
            bip353_address: None,
            payer_note: None,
        };

        Ok(SendPaymentResponse {
            payment: Payment::from_tx_data(tx_data, tx_balance, None, payment_details),
        })
    }

    /// Performs a Send Payment by doing a swap (create it, fund it, track it, etc).
    ///
    /// If `bolt12_offer` is set, `invoice` refers to a Bolt12 invoice, otherwise it's a Bolt11 one.
    async fn send_payment_via_swap(
        &self,
        req: SendPaymentViaSwapRequest,
    ) -> Result<SendPaymentResponse, PaymentError> {
        let SendPaymentViaSwapRequest {
            invoice,
            bolt12_offer,
            payment_hash,
            description,
            receiver_amount_sat,
            fees_sat,
        } = req;
        let lbtc_pair = self.validate_submarine_pairs(receiver_amount_sat).await?;
        let boltz_fees_total = lbtc_pair.fees.total(receiver_amount_sat);
        let user_lockup_amount_sat = receiver_amount_sat + boltz_fees_total;
        let lockup_tx_fees_sat = self
            .estimate_lockup_tx_or_drain_tx_fee(user_lockup_amount_sat)
            .await?;
        ensure_sdk!(
            fees_sat == boltz_fees_total + lockup_tx_fees_sat,
            PaymentError::InvalidOrExpiredFees
        );

        let swap = match self.persister.fetch_send_swap_by_invoice(&invoice)? {
            Some(swap) => match swap.state {
                Created => swap,
                TimedOut => {
                    self.send_swap_handler.update_swap_info(
                        &swap.id,
                        PaymentState::Created,
                        None,
                        None,
                        None,
                    )?;
                    swap
                }
                Pending => return Err(PaymentError::PaymentInProgress),
                Complete => return Err(PaymentError::AlreadyPaid),
                RefundPending | Refundable | Failed => {
                    return Err(PaymentError::invalid_invoice(
                        "Payment has already failed. Please try with another invoice",
                    ))
                }
                WaitingFeeAcceptance => {
                    return Err(PaymentError::Generic {
                        err: "Send swap payment cannot be in state WaitingFeeAcceptance"
                            .to_string(),
                    })
                }
            },
            None => {
                let keypair = utils::generate_keypair();
                let refund_public_key = boltz_client::PublicKey {
                    compressed: true,
                    inner: keypair.public_key(),
                };
                let webhook = self.persister.get_webhook_url()?.map(|url| Webhook {
                    url,
                    hash_swap_id: Some(true),
                    status: Some(vec![
                        SubSwapStates::InvoiceFailedToPay,
                        SubSwapStates::SwapExpired,
                        SubSwapStates::TransactionClaimPending,
                        SubSwapStates::TransactionLockupFailed,
                    ]),
                });
                let create_response = self
                    .swapper
                    .create_send_swap(CreateSubmarineRequest {
                        from: "L-BTC".to_string(),
                        to: "BTC".to_string(),
                        invoice: invoice.to_string(),
                        refund_public_key,
                        pair_hash: Some(lbtc_pair.hash.clone()),
                        referral_id: None,
                        webhook,
                    })
                    .await?;

                let swap_id = &create_response.id;
                let create_response_json =
                    SendSwap::from_boltz_struct_to_json(&create_response, swap_id)?;
                let destination_pubkey =
                    utils::get_invoice_destination_pubkey(&invoice, bolt12_offer.is_some())?;

                let payer_amount_sat = fees_sat + receiver_amount_sat;
                let swap = SendSwap {
                    id: swap_id.to_string(),
                    invoice: invoice.to_string(),
                    bolt12_offer,
                    payment_hash: Some(payment_hash.to_string()),
                    destination_pubkey: Some(destination_pubkey),
                    timeout_block_height: create_response.timeout_block_height,
                    description,
                    preimage: None,
                    payer_amount_sat,
                    receiver_amount_sat,
                    pair_fees_json: serde_json::to_string(&lbtc_pair).map_err(|e| {
                        PaymentError::generic(format!("Failed to serialize SubmarinePair: {e:?}"))
                    })?,
                    create_response_json,
                    lockup_tx_id: None,
                    refund_address: None,
                    refund_tx_id: None,
                    created_at: utils::now(),
                    state: PaymentState::Created,
                    refund_private_key: keypair.display_secret().to_string(),
                    metadata: Default::default(),
                };
                self.persister.insert_or_update_send_swap(&swap)?;
                swap
            }
        };
        self.status_stream.track_swap_id(&swap.id)?;

        let create_response = swap.get_boltz_create_response()?;
        self.send_swap_handler
            .try_lockup(&swap, &create_response)
            .await?;

        self.wait_for_payment_with_timeout(Swap::Send(swap), create_response.accept_zero_conf)
            .await
            .map(|payment| SendPaymentResponse { payment })
    }

    /// Fetch the current payment limits for [LiquidSdk::send_payment] and [LiquidSdk::receive_payment].
    pub async fn fetch_lightning_limits(
        &self,
    ) -> Result<LightningPaymentLimitsResponse, PaymentError> {
        self.ensure_is_started().await?;

        let submarine_pair = self
            .swapper
            .get_submarine_pairs()
            .await?
            .ok_or(PaymentError::PairsNotFound)?;
        let send_limits = submarine_pair.limits;

        let reverse_pair = self
            .swapper
            .get_reverse_swap_pairs()
            .await?
            .ok_or(PaymentError::PairsNotFound)?;
        let receive_limits = reverse_pair.limits;

        Ok(LightningPaymentLimitsResponse {
            send: Limits {
                min_sat: send_limits.minimal_batched.unwrap_or(send_limits.minimal),
                max_sat: send_limits.maximal,
                max_zero_conf_sat: send_limits.maximal_zero_conf,
            },
            receive: Limits {
                min_sat: receive_limits.minimal,
                max_sat: receive_limits.maximal,
                max_zero_conf_sat: self.config.zero_conf_max_amount_sat(),
            },
        })
    }

    /// Fetch the current payment limits for [LiquidSdk::pay_onchain] and [LiquidSdk::receive_onchain].
    pub async fn fetch_onchain_limits(&self) -> Result<OnchainPaymentLimitsResponse, PaymentError> {
        self.ensure_is_started().await?;

        let (pair_outgoing, pair_incoming) = self.swapper.get_chain_pairs().await?;
        let send_limits = pair_outgoing
            .ok_or(PaymentError::PairsNotFound)
            .map(|pair| pair.limits)?;
        let receive_limits = pair_incoming
            .ok_or(PaymentError::PairsNotFound)
            .map(|pair| pair.limits)?;

        Ok(OnchainPaymentLimitsResponse {
            send: Limits {
                min_sat: send_limits.minimal,
                max_sat: send_limits.maximal,
                max_zero_conf_sat: send_limits.maximal_zero_conf,
            },
            receive: Limits {
                min_sat: receive_limits.minimal,
                max_sat: receive_limits.maximal,
                max_zero_conf_sat: receive_limits.maximal_zero_conf,
            },
        })
    }

    /// Prepares to pay to a Bitcoin address via a chain swap.
    ///
    /// # Arguments
    ///
    /// * `req` - the [PreparePayOnchainRequest] containing:
    ///     * `amount` - which can be of two types: [PayAmount::Drain], which uses all funds,
    ///       and [PayAmount::Bitcoin], which sets the amount the receiver should receive
    ///     * `fee_rate_sat_per_vbyte` - the optional fee rate of the Bitcoin claim transaction. Defaults to the swapper estimated claim fee
    pub async fn prepare_pay_onchain(
        &self,
        req: &PreparePayOnchainRequest,
    ) -> Result<PreparePayOnchainResponse, PaymentError> {
        self.ensure_is_started().await?;

        let get_info_res = self.get_info().await?;
        let pair = self.get_chain_pair(Direction::Outgoing).await?;
        let claim_fees_sat = match req.fee_rate_sat_per_vbyte {
            Some(sat_per_vbyte) => ESTIMATED_BTC_CLAIM_TX_VSIZE * sat_per_vbyte as u64,
            None => pair.clone().fees.claim_estimate(),
        };
        let server_fees_sat = pair.fees.server();

        info!("Preparing for onchain payment of kind: {:?}", req.amount);
        let (payer_amount_sat, receiver_amount_sat, total_fees_sat) = match req.amount {
            PayAmount::Bitcoin {
                receiver_amount_sat: amount_sat,
            } => {
                let receiver_amount_sat = amount_sat;

                let user_lockup_amount_sat_without_service_fee =
                    receiver_amount_sat + claim_fees_sat + server_fees_sat;

                // The resulting invoice amount contains the service fee, which is rounded up with ceil()
                // Therefore, when calculating the user_lockup amount, we must also round it up with ceil()
                let user_lockup_amount_sat = (user_lockup_amount_sat_without_service_fee as f64
                    * 100.0
                    / (100.0 - pair.fees.percentage))
                    .ceil() as u64;
                self.validate_user_lockup_amount_for_chain_pair(&pair, user_lockup_amount_sat)?;

                let lockup_fees_sat = self.estimate_lockup_tx_fee(user_lockup_amount_sat).await?;

                let boltz_fees_sat =
                    user_lockup_amount_sat - user_lockup_amount_sat_without_service_fee;
                let total_fees_sat =
                    boltz_fees_sat + lockup_fees_sat + claim_fees_sat + server_fees_sat;
                let payer_amount_sat = receiver_amount_sat + total_fees_sat;

                (payer_amount_sat, receiver_amount_sat, total_fees_sat)
            }
            PayAmount::Drain => {
                ensure_sdk!(
                    get_info_res.wallet_info.pending_receive_sat == 0
                        && get_info_res.wallet_info.pending_send_sat == 0,
                    PaymentError::Generic {
                        err: "Cannot drain while there are pending payments".to_string(),
                    }
                );
                let payer_amount_sat = get_info_res.wallet_info.balance_sat;
                let lockup_fees_sat = self.estimate_drain_tx_fee(None, None).await?;

                let user_lockup_amount_sat = payer_amount_sat - lockup_fees_sat;
                self.validate_user_lockup_amount_for_chain_pair(&pair, user_lockup_amount_sat)?;

                let boltz_fees_sat = pair.fees.boltz(user_lockup_amount_sat);
                let total_fees_sat =
                    boltz_fees_sat + lockup_fees_sat + claim_fees_sat + server_fees_sat;
                let receiver_amount_sat = payer_amount_sat - total_fees_sat;

                (payer_amount_sat, receiver_amount_sat, total_fees_sat)
            }
            PayAmount::Asset { .. } => {
                return Err(PaymentError::asset_error(
                    "Cannot send an asset to a Bitcoin address",
                ))
            }
        };

        let res = PreparePayOnchainResponse {
            receiver_amount_sat,
            claim_fees_sat,
            total_fees_sat,
        };

        ensure_sdk!(
            payer_amount_sat <= get_info_res.wallet_info.balance_sat,
            PaymentError::InsufficientFunds
        );

        info!("Prepared onchain payment: {res:?}");
        Ok(res)
    }

    /// Pays to a Bitcoin address via a chain swap.
    ///
    /// Depending on [Config]'s `payment_timeout_sec`, this function will return:
    /// * [PaymentState::Pending] payment - if the payment could be initiated but didn't yet
    ///   complete in this time
    /// * [PaymentState::Complete] payment - if the payment was successfully completed in this time
    ///
    /// # Arguments
    ///
    /// * `req` - the [PayOnchainRequest] containing:
    ///     * `address` - the Bitcoin address to pay to
    ///     * `prepare_response` - the [PreparePayOnchainResponse] from calling [LiquidSdk::prepare_pay_onchain]
    ///
    /// # Errors
    ///
    /// * [PaymentError::PaymentTimeout] - if the payment could not be initiated in this time
    pub async fn pay_onchain(
        &self,
        req: &PayOnchainRequest,
    ) -> Result<SendPaymentResponse, PaymentError> {
        self.ensure_is_started().await?;
        info!("Paying onchain, request = {req:?}");

        let claim_address = self.validate_bitcoin_address(&req.address).await?;
        let balance_sat = self.get_info().await?.wallet_info.balance_sat;
        let receiver_amount_sat = req.prepare_response.receiver_amount_sat;
        let pair = self.get_chain_pair(Direction::Outgoing).await?;
        let claim_fees_sat = req.prepare_response.claim_fees_sat;
        let server_fees_sat = pair.fees.server();
        let server_lockup_amount_sat = receiver_amount_sat + claim_fees_sat;

        let user_lockup_amount_sat_without_service_fee =
            receiver_amount_sat + claim_fees_sat + server_fees_sat;

        // The resulting invoice amount contains the service fee, which is rounded up with ceil()
        // Therefore, when calculating the user_lockup amount, we must also round it up with ceil()
        let user_lockup_amount_sat = (user_lockup_amount_sat_without_service_fee as f64 * 100.0
            / (100.0 - pair.fees.percentage))
            .ceil() as u64;
        let boltz_fee_sat = user_lockup_amount_sat - user_lockup_amount_sat_without_service_fee;
        self.validate_user_lockup_amount_for_chain_pair(&pair, user_lockup_amount_sat)?;

        let payer_amount_sat = req.prepare_response.total_fees_sat + receiver_amount_sat;

        let lockup_fees_sat = match payer_amount_sat == balance_sat {
            true => self.estimate_drain_tx_fee(None, None).await?,
            false => self.estimate_lockup_tx_fee(user_lockup_amount_sat).await?,
        };

        ensure_sdk!(
            req.prepare_response.total_fees_sat
                == boltz_fee_sat + lockup_fees_sat + claim_fees_sat + server_fees_sat,
            PaymentError::InvalidOrExpiredFees
        );

        ensure_sdk!(
            payer_amount_sat <= balance_sat,
            PaymentError::InsufficientFunds
        );

        let preimage = Preimage::new();
        let preimage_str = preimage.to_string().ok_or(PaymentError::InvalidPreimage)?;

        let claim_keypair = utils::generate_keypair();
        let claim_public_key = boltz_client::PublicKey {
            compressed: true,
            inner: claim_keypair.public_key(),
        };
        let refund_keypair = utils::generate_keypair();
        let refund_public_key = boltz_client::PublicKey {
            compressed: true,
            inner: refund_keypair.public_key(),
        };
        let webhook = self.persister.get_webhook_url()?.map(|url| Webhook {
            url,
            hash_swap_id: Some(true),
            status: Some(vec![
                ChainSwapStates::TransactionFailed,
                ChainSwapStates::TransactionLockupFailed,
                ChainSwapStates::TransactionServerConfirmed,
            ]),
        });
        let create_response = self
            .swapper
            .create_chain_swap(CreateChainRequest {
                from: "L-BTC".to_string(),
                to: "BTC".to_string(),
                preimage_hash: preimage.sha256,
                claim_public_key: Some(claim_public_key),
                refund_public_key: Some(refund_public_key),
                user_lock_amount: None,
                server_lock_amount: Some(server_lockup_amount_sat),
                pair_hash: Some(pair.hash.clone()),
                referral_id: None,
                webhook,
            })
            .await?;

        let create_response_json =
            ChainSwap::from_boltz_struct_to_json(&create_response, &create_response.id)?;
        let swap_id = create_response.id;

        let accept_zero_conf = server_lockup_amount_sat <= pair.limits.maximal_zero_conf;
        let payer_amount_sat = req.prepare_response.total_fees_sat + receiver_amount_sat;

        let swap = ChainSwap {
            id: swap_id.clone(),
            direction: Direction::Outgoing,
            claim_address: Some(claim_address),
            lockup_address: create_response.lockup_details.lockup_address,
            refund_address: None,
            timeout_block_height: create_response.lockup_details.timeout_block_height,
            preimage: preimage_str,
            description: Some("Bitcoin transfer".to_string()),
            payer_amount_sat,
            actual_payer_amount_sat: None,
            receiver_amount_sat,
            accepted_receiver_amount_sat: None,
            claim_fees_sat,
            pair_fees_json: serde_json::to_string(&pair).map_err(|e| {
                PaymentError::generic(format!("Failed to serialize outgoing ChainPair: {e:?}"))
            })?,
            accept_zero_conf,
            create_response_json,
            claim_private_key: claim_keypair.display_secret().to_string(),
            refund_private_key: refund_keypair.display_secret().to_string(),
            server_lockup_tx_id: None,
            user_lockup_tx_id: None,
            claim_tx_id: None,
            refund_tx_id: None,
            created_at: utils::now(),
            state: PaymentState::Created,
            auto_accepted_fees: false,
            metadata: Default::default(),
        };
        self.persister.insert_or_update_chain_swap(&swap)?;
        self.status_stream.track_swap_id(&swap_id)?;

        self.wait_for_payment_with_timeout(Swap::Chain(swap), accept_zero_conf)
            .await
            .map(|payment| SendPaymentResponse { payment })
    }

    async fn wait_for_payment_with_timeout(
        &self,
        swap: Swap,
        accept_zero_conf: bool,
    ) -> Result<Payment, PaymentError> {
        let timeout_fut = tokio::time::sleep(Duration::from_secs(self.config.payment_timeout_sec));
        tokio::pin!(timeout_fut);

        let expected_swap_id = swap.id();
        let mut events_stream = self.event_manager.subscribe();
        let mut maybe_payment: Option<Payment> = None;

        loop {
            tokio::select! {
                _ = &mut timeout_fut => match maybe_payment {
                    Some(payment) => return Ok(payment),
                    None => {
                        debug!("Timeout occurred without payment, set swap to timed out");
                        let update_res = match swap {
                            Swap::Send(_) => self.send_swap_handler.update_swap_info(&expected_swap_id, TimedOut, None, None, None),
                            Swap::Chain(_) => self.chain_swap_handler.update_swap_info(&ChainSwapUpdate {
                                    swap_id: expected_swap_id.clone(),
                                    to_state: TimedOut,
                                    ..Default::default()
                                }),
                            _ => Ok(())
                        };
                        return match update_res {
                            Ok(_) => Err(PaymentError::PaymentTimeout),
                            Err(_) => {
                                // Not able to transition the payment state to TimedOut, which means the payment
                                // state progressed but we didn't see the event before the timeout
                                self.persister.get_payment(&expected_swap_id).ok().flatten().ok_or(PaymentError::generic("Payment not found"))
                            }
                        }
                    },
                },
                event = events_stream.recv() => match event {
                    Ok(SdkEvent::PaymentPending { details: payment }) => {
                        let maybe_payment_swap_id = payment.details.get_swap_id();
                        if matches!(maybe_payment_swap_id, Some(swap_id) if swap_id == expected_swap_id) {
                            match accept_zero_conf {
                                true => {
                                    debug!("Received Send Payment pending event with zero-conf accepted");
                                    return Ok(payment)
                                }
                                false => {
                                    debug!("Received Send Payment pending event, waiting for confirmation");
                                    maybe_payment = Some(payment);
                                }
                            }
                        };
                    },
                    Ok(SdkEvent::PaymentSucceeded { details: payment }) => {
                        let maybe_payment_swap_id = payment.details.get_swap_id();
                        if matches!(maybe_payment_swap_id, Some(swap_id) if swap_id == expected_swap_id) {
                            debug!("Received Send Payment succeed event");
                            return Ok(payment);
                        }
                    },
                    Ok(event) => debug!("Unhandled event waiting for payment: {event:?}"),
                    Err(e) => debug!("Received error waiting for payment: {e:?}"),
                }
            }
        }
    }

    /// Prepares to receive a Lightning payment via a reverse submarine swap.
    ///
    /// # Arguments
    ///
    /// * `req` - the [PrepareReceiveRequest] containing:
    ///     * `payment_method` - the supported payment methods; either an invoice, an offer, a Liquid address or a Bitcoin address
    ///     * `amount` - The optional amount of type [ReceiveAmount] to be paid.
    ///        - [ReceiveAmount::Bitcoin] which sets the amount in satoshi that should be paid
    ///        - [ReceiveAmount::Asset] which sets the amount of an asset that should be paid
    pub async fn prepare_receive_payment(
        &self,
        req: &PrepareReceiveRequest,
    ) -> Result<PrepareReceiveResponse, PaymentError> {
        self.ensure_is_started().await?;

        match req.payment_method.clone() {
            #[allow(deprecated)]
            PaymentMethod::Bolt11Invoice | PaymentMethod::Lightning => {
                let payer_amount_sat = match req.amount {
                    Some(ReceiveAmount::Asset { .. }) => {
                        return Err(PaymentError::asset_error(
                            "Cannot receive an asset for this payment method",
                        ));
                    }
                    Some(ReceiveAmount::Bitcoin { payer_amount_sat }) => payer_amount_sat,
                    None => {
                        return Err(PaymentError::generic(
                            "Bitcoin payer amount must be set for this payment method",
                        ));
                    }
                };
                let reverse_pair = self
                    .swapper
                    .get_reverse_swap_pairs()
                    .await?
                    .ok_or(PaymentError::PairsNotFound)?;

                let fees_sat = reverse_pair.fees.total(payer_amount_sat);

                reverse_pair.limits.within(payer_amount_sat).map_err(|_| {
                    PaymentError::AmountOutOfRange {
                        min: reverse_pair.limits.minimal,
                        max: reverse_pair.limits.maximal,
                    }
                })?;

                let min_payer_amount_sat = Some(reverse_pair.limits.minimal);
                let max_payer_amount_sat = Some(reverse_pair.limits.maximal);
                let swapper_feerate = Some(reverse_pair.fees.percentage);

                debug!(
                    "Preparing Receive Swap with: payer_amount_sat {payer_amount_sat} sat, fees_sat {fees_sat} sat"
                );

                Ok(PrepareReceiveResponse {
                    payment_method: req.payment_method.clone(),
                    amount: req.amount.clone(),
                    fees_sat,
                    min_payer_amount_sat,
                    max_payer_amount_sat,
                    swapper_feerate,
                })
            }
            PaymentMethod::Bolt12Offer => {
                if req.amount.is_some() {
                    return Err(PaymentError::generic(
                        "Amount cannot be set for this payment method",
                    ));
                }

                let reverse_pair = self
                    .swapper
                    .get_reverse_swap_pairs()
                    .await?
                    .ok_or(PaymentError::PairsNotFound)?;

                let fees_sat = reverse_pair.fees.total(0);
                debug!("Preparing Bolt12Offer Receive Swap with: min fees_sat {fees_sat}");

                Ok(PrepareReceiveResponse {
                    payment_method: req.payment_method.clone(),
                    amount: req.amount.clone(),
                    fees_sat,
                    min_payer_amount_sat: Some(reverse_pair.limits.minimal),
                    max_payer_amount_sat: Some(reverse_pair.limits.maximal),
                    swapper_feerate: Some(reverse_pair.fees.percentage),
                })
            }
            PaymentMethod::BitcoinAddress => {
                let payer_amount_sat = match req.amount {
                    Some(ReceiveAmount::Asset { .. }) => {
                        return Err(PaymentError::asset_error(
                            "Asset cannot be received for this payment method",
                        ));
                    }
                    Some(ReceiveAmount::Bitcoin { payer_amount_sat }) => Some(payer_amount_sat),
                    None => None,
                };
                let pair = self
                    .get_and_validate_chain_pair(Direction::Incoming, payer_amount_sat)
                    .await?;
                let claim_fees_sat = pair.fees.claim_estimate();
                let server_fees_sat = pair.fees.server();
                let service_fees_sat = payer_amount_sat
                    .map(|user_lockup_amount_sat| pair.fees.boltz(user_lockup_amount_sat))
                    .unwrap_or_default();

                let fees_sat = service_fees_sat + claim_fees_sat + server_fees_sat;
                debug!("Preparing Chain Receive Swap with: payer_amount_sat {payer_amount_sat:?}, fees_sat {fees_sat}");

                Ok(PrepareReceiveResponse {
                    payment_method: req.payment_method.clone(),
                    amount: req.amount.clone(),
                    fees_sat,
                    min_payer_amount_sat: Some(pair.limits.minimal),
                    max_payer_amount_sat: Some(pair.limits.maximal),
                    swapper_feerate: Some(pair.fees.percentage),
                })
            }
            PaymentMethod::LiquidAddress => {
                let (asset_id, payer_amount, payer_amount_sat) = match req.amount.clone() {
                    Some(ReceiveAmount::Asset {
                        payer_amount,
                        asset_id,
                    }) => (asset_id, payer_amount, None),
                    Some(ReceiveAmount::Bitcoin { payer_amount_sat }) => {
                        (self.config.lbtc_asset_id(), None, Some(payer_amount_sat))
                    }
                    None => (self.config.lbtc_asset_id(), None, None),
                };

                debug!("Preparing Liquid Receive with: asset_id {asset_id}, amount {payer_amount:?}, amount_sat {payer_amount_sat:?}");

                Ok(PrepareReceiveResponse {
                    payment_method: req.payment_method.clone(),
                    amount: req.amount.clone(),
                    fees_sat: 0,
                    min_payer_amount_sat: None,
                    max_payer_amount_sat: None,
                    swapper_feerate: None,
                })
            }
        }
    }

    /// Receive a Lightning payment via a reverse submarine swap, a chain swap or via direct Liquid
    /// payment.
    ///
    /// # Arguments
    ///
    /// * `req` - the [ReceivePaymentRequest] containing:
    ///     * `prepare_response` - the [PrepareReceiveResponse] from calling [LiquidSdk::prepare_receive_payment]
    ///     * `description` - the optional payment description
    ///     * `use_description_hash` - optional if true uses the hash of the description
    ///     * `payer_note` - the optional payer note, typically included in a LNURL-Pay request
    ///
    /// # Returns
    ///
    /// * A [ReceivePaymentResponse] containing:
    ///     * `destination` - the final destination to be paid by the payer, either:
    ///        - a BIP21 URI (Liquid or Bitcoin)
    ///        - a Liquid address
    ///        - a BOLT11 invoice
    ///        - a BOLT12 offer
    pub async fn receive_payment(
        &self,
        req: &ReceivePaymentRequest,
    ) -> Result<ReceivePaymentResponse, PaymentError> {
        self.ensure_is_started().await?;

        let PrepareReceiveResponse {
            payment_method,
            amount,
            fees_sat,
            ..
        } = req.prepare_response.clone();

        match payment_method {
            #[allow(deprecated)]
            PaymentMethod::Bolt11Invoice | PaymentMethod::Lightning => {
                let amount_sat = match amount.clone() {
                    Some(ReceiveAmount::Asset { .. }) => {
                        return Err(PaymentError::asset_error(
                            "Asset cannot be received for this payment method",
                        ));
                    }
                    Some(ReceiveAmount::Bitcoin { payer_amount_sat }) => payer_amount_sat,
                    None => {
                        return Err(PaymentError::generic(
                            "Bitcoin payer amount must be set for this payment method",
                        ));
                    }
                };
                let (description, description_hash) = match (
                    req.description.clone(),
                    req.use_description_hash.unwrap_or_default(),
                ) {
                    (Some(description), true) => (
                        None,
                        Some(sha256::Hash::hash(description.as_bytes()).to_hex()),
                    ),
                    (_, false) => (req.description.clone(), None),
                    _ => {
                        return Err(PaymentError::InvalidDescription {
                            err: "Missing payment description to hash".to_string(),
                        })
                    }
                };
                self.create_bolt11_receive_swap(
                    amount_sat,
                    fees_sat,
                    description,
                    description_hash,
                    req.payer_note.clone(),
                )
                .await
            }
            PaymentMethod::Bolt12Offer => {
                let description = req.description.clone().unwrap_or("".to_string());
                match self
                    .persister
                    .fetch_bolt12_offer_by_description(&description)?
                {
                    Some(bolt12_offer) => Ok(ReceivePaymentResponse {
                        destination: bolt12_offer.id,
                    }),
                    None => self.create_bolt12_offer(description).await,
                }
            }
            PaymentMethod::BitcoinAddress => {
                let amount_sat = match amount.clone() {
                    Some(ReceiveAmount::Asset { .. }) => {
                        return Err(PaymentError::asset_error(
                            "Asset cannot be received for this payment method",
                        ));
                    }
                    Some(ReceiveAmount::Bitcoin { payer_amount_sat }) => Some(payer_amount_sat),
                    None => None,
                };
                self.receive_onchain(amount_sat, fees_sat).await
            }
            PaymentMethod::LiquidAddress => {
                let lbtc_asset_id = self.config.lbtc_asset_id();
                let (asset_id, amount, amount_sat) = match amount.clone() {
                    Some(ReceiveAmount::Asset {
                        asset_id,
                        payer_amount,
                    }) => (asset_id, payer_amount, None),
                    Some(ReceiveAmount::Bitcoin { payer_amount_sat }) => {
                        (lbtc_asset_id.clone(), None, Some(payer_amount_sat))
                    }
                    None => (lbtc_asset_id.clone(), None, None),
                };

                let address = self.onchain_wallet.next_unused_address().await?.to_string();
                let receive_destination =
                    if asset_id.ne(&lbtc_asset_id) || amount.is_some() || amount_sat.is_some() {
                        LiquidAddressData {
                            address: address.to_string(),
                            network: self.config.network.into(),
                            amount,
                            amount_sat,
                            asset_id: Some(asset_id),
                            label: None,
                            message: req.description.clone(),
                        }
                        .to_uri()
                        .map_err(|e| PaymentError::Generic {
                            err: format!("Could not build BIP21 URI: {e:?}"),
                        })?
                    } else {
                        address
                    };

                Ok(ReceivePaymentResponse {
                    destination: receive_destination,
                })
            }
        }
    }

    async fn create_bolt11_receive_swap(
        &self,
        payer_amount_sat: u64,
        fees_sat: u64,
        description: Option<String>,
        description_hash: Option<String>,
        payer_note: Option<String>,
    ) -> Result<ReceivePaymentResponse, PaymentError> {
        let reverse_pair = self
            .swapper
            .get_reverse_swap_pairs()
            .await?
            .ok_or(PaymentError::PairsNotFound)?;
        let new_fees_sat = reverse_pair.fees.total(payer_amount_sat);
        ensure_sdk!(fees_sat == new_fees_sat, PaymentError::InvalidOrExpiredFees);

        debug!("Creating BOLT11 Receive Swap with: payer_amount_sat {payer_amount_sat} sat, fees_sat {fees_sat} sat");

        let keypair = utils::generate_keypair();

        let preimage = Preimage::new();
        let preimage_str = preimage.to_string().ok_or(PaymentError::InvalidPreimage)?;
        let preimage_hash = preimage.sha256.to_string();

        // Address to be used for a BIP-21 direct payment
        let mrh_addr = self.onchain_wallet.next_unused_address().await?;
        // Signature of the claim public key of the SHA256 hash of the address for the direct payment
        let mrh_addr_str = mrh_addr.to_string();
        let mrh_addr_hash_sig = utils::sign_message_hash(&mrh_addr_str, &keypair)?;

        let receiver_amount_sat = payer_amount_sat - fees_sat;
        let webhook_claim_status =
            match receiver_amount_sat > self.config.zero_conf_max_amount_sat() {
                true => RevSwapStates::TransactionConfirmed,
                false => RevSwapStates::TransactionMempool,
            };
        let webhook = self.persister.get_webhook_url()?.map(|url| Webhook {
            url,
            hash_swap_id: Some(true),
            status: Some(vec![webhook_claim_status]),
        });

        let v2_req = CreateReverseRequest {
            from: "BTC".to_string(),
            to: "L-BTC".to_string(),
            invoice: None,
            invoice_amount: Some(payer_amount_sat),
            preimage_hash: Some(preimage.sha256),
            claim_public_key: keypair.public_key().into(),
            description,
            description_hash,
            address: Some(mrh_addr_str.clone()),
            address_signature: Some(mrh_addr_hash_sig.to_hex()),
            referral_id: None,
            webhook,
        };
        let create_response = self.swapper.create_receive_swap(v2_req).await?;
        let invoice_str = create_response
            .invoice
            .clone()
            .ok_or(PaymentError::receive_error("Invoice not found"))?;

        // Reserve this address until the timeout block height
        self.persister.insert_or_update_reserved_address(
            &mrh_addr_str,
            create_response.timeout_block_height,
        )?;

        // Check if correct MRH was added to the invoice by Boltz
        let (bip21_lbtc_address, _bip21_amount_btc) = self
            .swapper
            .check_for_mrh(&invoice_str)
            .await?
            .ok_or(PaymentError::receive_error("Invoice has no MRH"))?;
        ensure_sdk!(
            bip21_lbtc_address == mrh_addr_str,
            PaymentError::receive_error("Invoice has incorrect address in MRH")
        );

        let swap_id = create_response.id.clone();
        let invoice = Bolt11Invoice::from_str(&invoice_str)
            .map_err(|err| PaymentError::invalid_invoice(err.to_string()))?;
        let payer_amount_sat =
            invoice
                .amount_milli_satoshis()
                .ok_or(PaymentError::invalid_invoice(
                    "Invoice does not contain an amount",
                ))?
                / 1000;
        let destination_pubkey = invoice_pubkey(&invoice);

        // Double check that the generated invoice includes our data
        // https://docs.boltz.exchange/v/api/dont-trust-verify#lightning-invoice-verification
        ensure_sdk!(
            invoice.payment_hash().to_string() == preimage_hash,
            PaymentError::invalid_invoice("Invalid preimage returned by swapper")
        );

        let create_response_json = ReceiveSwap::from_boltz_struct_to_json(
            &create_response,
            &swap_id,
            Some(&invoice.to_string()),
        )?;
        let invoice_description = match invoice.description() {
            Bolt11InvoiceDescription::Direct(msg) => Some(msg.to_string()),
            Bolt11InvoiceDescription::Hash(_) => None,
        };

        self.persister
            .insert_or_update_receive_swap(&ReceiveSwap {
                id: swap_id.clone(),
                preimage: preimage_str,
                create_response_json,
                claim_private_key: keypair.display_secret().to_string(),
                invoice: invoice.to_string(),
                bolt12_offer: None,
                payment_hash: Some(preimage_hash),
                destination_pubkey: Some(destination_pubkey),
                timeout_block_height: create_response.timeout_block_height,
                description: invoice_description,
                payer_note,
                payer_amount_sat,
                receiver_amount_sat,
                pair_fees_json: serde_json::to_string(&reverse_pair).map_err(|e| {
                    PaymentError::generic(format!("Failed to serialize ReversePair: {e:?}"))
                })?,
                claim_fees_sat: reverse_pair.fees.claim_estimate(),
                lockup_tx_id: None,
                claim_address: None,
                claim_tx_id: None,
                mrh_address: mrh_addr_str,
                mrh_tx_id: None,
                created_at: utils::now(),
                state: PaymentState::Created,
                metadata: Default::default(),
            })
            .map_err(|_| PaymentError::PersistError)?;
        self.status_stream.track_swap_id(&swap_id)?;

        Ok(ReceivePaymentResponse {
            destination: invoice.to_string(),
        })
    }

    /// Create a BOLT12 invoice for a given BOLT12 offer and invoice request.
    ///
    /// # Arguments
    ///
    /// * `req` - the [CreateBolt12InvoiceRequest] containing:
    ///     * `offer` - the BOLT12 offer
    ///     * `invoice_request` - the invoice request created from the offer
    ///
    /// # Returns
    ///
    /// * A [CreateBolt12InvoiceResponse] containing:
    ///     * `invoice` - the BOLT12 invoice
    pub async fn create_bolt12_invoice(
        &self,
        req: &CreateBolt12InvoiceRequest,
    ) -> Result<CreateBolt12InvoiceResponse, PaymentError> {
        debug!("Started create BOLT12 invoice");
        let bolt12_offer =
            self.persister
                .fetch_bolt12_offer_by_id(&req.offer)?
                .ok_or(PaymentError::generic(format!(
                    "Bolt12 offer not found: {}",
                    req.offer
                )))?;
        // Get the CLN node public key from the offer
        let offer = Offer::try_from(bolt12_offer.clone())?;
        let cln_node_public_key = offer
            .paths()
            .iter()
            .find_map(|path| match path.introduction_node().clone() {
                IntroductionNode::NodeId(node_id) => Some(node_id),
                IntroductionNode::DirectedShortChannelId(_, _) => None,
            })
            .ok_or(PaymentError::generic(format!(
                "No BTC CLN node found: {}",
                req.offer
            )))?;
        let invoice_request = utils::bolt12::decode_invoice_request(&req.invoice_request)?;
        let payer_amount_sat = invoice_request
            .amount_msats()
            .map(|msats| msats / 1_000)
            .ok_or(PaymentError::amount_missing(
                "Invoice request must contain an amount",
            ))?;
        // Parellelize the calls to get_bolt12_params and get_reverse_swap_pairs
        let (params, maybe_reverse_pair) = tokio::try_join!(
            self.swapper.get_bolt12_params(),
            self.swapper.get_reverse_swap_pairs()
        )?;
        let reverse_pair = maybe_reverse_pair.ok_or(PaymentError::PairsNotFound)?;
        reverse_pair.limits.within(payer_amount_sat).map_err(|_| {
            PaymentError::AmountOutOfRange {
                min: reverse_pair.limits.minimal,
                max: reverse_pair.limits.maximal,
            }
        })?;
        let fees_sat = reverse_pair.fees.total(payer_amount_sat);
        debug!("Creating BOLT12 Receive Swap with: payer_amount_sat {payer_amount_sat} sat, fees_sat {fees_sat} sat");

        let secp = Secp256k1::new();
        let keypair = bolt12_offer.get_keypair()?;
        let preimage = Preimage::new();
        let preimage_str = preimage.to_string().ok_or(PaymentError::InvalidPreimage)?;
        let preimage_hash = preimage.sha256.to_byte_array();

        // Address to be used for a BIP-21 direct payment
        let mrh_addr = self.onchain_wallet.next_unused_address().await?;
        // Signature of the claim public key of the SHA256 hash of the address for the direct payment
        let mrh_addr_str = mrh_addr.to_string();
        let mrh_addr_hash_sig = utils::sign_message_hash(&mrh_addr_str, &keypair)?;

        let entropy_source = RandomBytes::new(utils::generate_entropy());
        let nonce = Nonce::from_entropy_source(&entropy_source);
        let payer_note = invoice_request.payer_note().map(|s| s.to_string());
        let payment_context = PaymentContext::Bolt12Offer(Bolt12OfferContext {
            offer_id: Offer::try_from(bolt12_offer)?.id(),
            invoice_request: InvoiceRequestFields {
                payer_signing_pubkey: invoice_request.payer_signing_pubkey(),
                quantity: invoice_request.quantity(),
                payer_note_truncated: payer_note.clone().map(UntrustedString),
                human_readable_name: invoice_request.offer_from_hrn().clone(),
            },
        });
        let expanded_key = ExpandedKey::new(keypair.secret_key().secret_bytes());
        let payee_tlvs = UnauthenticatedReceiveTlvs {
            payment_secret: PaymentSecret(utils::generate_entropy()),
            payment_constraints: PaymentConstraints {
                max_cltv_expiry: 1_000_000,
                htlc_minimum_msat: 1,
            },
            payment_context,
        }
        .authenticate(nonce, &expanded_key);

        // Configure the blinded payment path
        let payment_path = BlindedPaymentPath::one_hop(
            cln_node_public_key,
            payee_tlvs.clone(),
            params.min_cltv as u16,
            &entropy_source,
            &secp,
        )
        .map_err(|_| {
            PaymentError::generic(
                "Failed to create BOLT12 invoice: Error creating blinded payment path",
            )
        })?;

        // Create the invoice
        let invoice = invoice_request
            .respond_with_no_std(
                vec![payment_path],
                PaymentHash(preimage_hash),
                SystemTime::now().duration_since(UNIX_EPOCH).map_err(|e| {
                    PaymentError::generic(format!("Failed to create BOLT12 invoice: {e:?}"))
                })?,
            )?
            .build()?
            .sign(|unsigned_invoice: &UnsignedBolt12Invoice| {
                Ok(secp.sign_schnorr_no_aux_rand(unsigned_invoice.as_ref().as_digest(), &keypair))
            })
            .map_err(|e| {
                PaymentError::generic(format!("Failed to create BOLT12 invoice: {e:?}"))
            })?;
        let invoice_str = encode_invoice(&invoice).map_err(|e| {
            PaymentError::generic(format!("Failed to create BOLT12 invoice: {e:?}"))
        })?;
        debug!("Created BOLT12 invoice: {invoice_str}");

        let claim_keypair = utils::generate_keypair();
        let receiver_amount_sat = payer_amount_sat - fees_sat;
        let webhook_claim_status =
            match receiver_amount_sat > self.config.zero_conf_max_amount_sat() {
                true => RevSwapStates::TransactionConfirmed,
                false => RevSwapStates::TransactionMempool,
            };
        let webhook = self.persister.get_webhook_url()?.map(|url| Webhook {
            url,
            hash_swap_id: Some(true),
            status: Some(vec![webhook_claim_status]),
        });

        let v2_req = CreateReverseRequest {
            from: "BTC".to_string(),
            to: "L-BTC".to_string(),
            invoice: Some(invoice_str.clone()),
            invoice_amount: None,
            preimage_hash: None,
            claim_public_key: claim_keypair.public_key().into(),
            description: None,
            description_hash: None,
            address: Some(mrh_addr_str.clone()),
            address_signature: Some(mrh_addr_hash_sig.to_hex()),
            referral_id: None,
            webhook,
        };
        let create_response = self.swapper.create_receive_swap(v2_req).await?;

        // Reserve this address until the timeout block height
        self.persister.insert_or_update_reserved_address(
            &mrh_addr_str,
            create_response.timeout_block_height,
        )?;

        let swap_id = create_response.id.clone();
        let destination_pubkey = cln_node_public_key.to_hex();
        debug!("Created receive swap: {swap_id}");

        let create_response_json =
            ReceiveSwap::from_boltz_struct_to_json(&create_response, &swap_id, None)?;
        let invoice_description = invoice.description().map(|s| s.to_string());

        self.persister
            .insert_or_update_receive_swap(&ReceiveSwap {
                id: swap_id.clone(),
                preimage: preimage_str,
                create_response_json,
                claim_private_key: claim_keypair.display_secret().to_string(),
                invoice: invoice_str.clone(),
                bolt12_offer: Some(req.offer.clone()),
                payment_hash: Some(preimage.sha256.to_string()),
                destination_pubkey: Some(destination_pubkey),
                timeout_block_height: create_response.timeout_block_height,
                description: invoice_description,
                payer_note,
                payer_amount_sat,
                receiver_amount_sat,
                pair_fees_json: serde_json::to_string(&reverse_pair).map_err(|e| {
                    PaymentError::generic(format!("Failed to serialize ReversePair: {e:?}"))
                })?,
                claim_fees_sat: reverse_pair.fees.claim_estimate(),
                lockup_tx_id: None,
                claim_address: None,
                claim_tx_id: None,
                mrh_address: mrh_addr_str,
                mrh_tx_id: None,
                created_at: utils::now(),
                state: PaymentState::Created,
                metadata: Default::default(),
            })
            .map_err(|_| PaymentError::PersistError)?;
        self.status_stream.track_swap_id(&swap_id)?;
        debug!("Finished create BOLT12 invoice");

        Ok(CreateBolt12InvoiceResponse {
            invoice: invoice_str,
        })
    }

    async fn create_bolt12_offer(
        &self,
        description: String,
    ) -> Result<ReceivePaymentResponse, PaymentError> {
        let webhook_url = self.persister.get_webhook_url()?;
        // Parallelize the calls to get_nodes and get_reverse_swap_pairs
        let (nodes, maybe_reverse_pair) = tokio::try_join!(
            self.swapper.get_nodes(),
            self.swapper.get_reverse_swap_pairs()
        )?;
        let cln_node = nodes
            .get_btc_cln_node()
            .ok_or(PaymentError::generic("No BTC CLN node found"))?;
        debug!("Creating BOLT12 offer for description: {description}");
        let reverse_pair = maybe_reverse_pair.ok_or(PaymentError::PairsNotFound)?;
        let min_amount_sat = reverse_pair.limits.minimal;
        let keypair = utils::generate_keypair();
        let entropy_source = RandomBytes::new(utils::generate_entropy());
        let secp = Secp256k1::new();
        let message_context = MessageContext::Offers(OffersContext::InvoiceRequest {
            nonce: Nonce::from_entropy_source(&entropy_source),
        });

        // Build the offer with a one-hop blinded path to the swapper CLN node
        let offer = OfferBuilder::new(keypair.public_key())
            .chain(self.config.network.into())
            .amount_msats(min_amount_sat * 1_000)
            .description(description.clone())
            .path(
                BlindedMessagePath::one_hop(
                    cln_node.public_key,
                    message_context,
                    &entropy_source,
                    &secp,
                )
                .map_err(|_| {
                    PaymentError::generic(
                        "Error creating Bolt12 Offer: Could not create a one-hop blinded path",
                    )
                })?,
            )
            .build()?;
        let offer_str = utils::bolt12::encode_offer(&offer)?;
        info!("Created BOLT12 offer: {offer_str}");
        self.swapper
            .create_bolt12_offer(CreateBolt12OfferRequest {
                offer: offer_str.clone(),
                url: webhook_url.clone(),
            })
            .await?;
        // Store the bolt12 offer
        self.persister.insert_or_update_bolt12_offer(&Bolt12Offer {
            id: offer_str.clone(),
            description,
            private_key: keypair.display_secret().to_string(),
            webhook_url,
            created_at: utils::now(),
        })?;
        // Start tracking the offer with the status stream
        let subscribe_hash_sig = utils::sign_message_hash("SUBSCRIBE", &keypair)?;
        self.status_stream
            .track_offer(&offer_str, &subscribe_hash_sig.to_hex())?;

        Ok(ReceivePaymentResponse {
            destination: offer_str,
        })
    }

    async fn create_receive_chain_swap(
        &self,
        user_lockup_amount_sat: Option<u64>,
        fees_sat: u64,
    ) -> Result<ChainSwap, PaymentError> {
        let pair = self
            .get_and_validate_chain_pair(Direction::Incoming, user_lockup_amount_sat)
            .await?;
        let claim_fees_sat = pair.fees.claim_estimate();
        let server_fees_sat = pair.fees.server();
        // Service fees are 0 if this is a zero-amount swap
        let service_fees_sat = user_lockup_amount_sat
            .map(|user_lockup_amount_sat| pair.fees.boltz(user_lockup_amount_sat))
            .unwrap_or_default();

        ensure_sdk!(
            fees_sat == service_fees_sat + claim_fees_sat + server_fees_sat,
            PaymentError::InvalidOrExpiredFees
        );

        let preimage = Preimage::new();
        let preimage_str = preimage.to_string().ok_or(PaymentError::InvalidPreimage)?;

        let claim_keypair = utils::generate_keypair();
        let claim_public_key = boltz_client::PublicKey {
            compressed: true,
            inner: claim_keypair.public_key(),
        };
        let refund_keypair = utils::generate_keypair();
        let refund_public_key = boltz_client::PublicKey {
            compressed: true,
            inner: refund_keypair.public_key(),
        };
        let webhook = self.persister.get_webhook_url()?.map(|url| Webhook {
            url,
            hash_swap_id: Some(true),
            status: Some(vec![
                ChainSwapStates::TransactionFailed,
                ChainSwapStates::TransactionLockupFailed,
                ChainSwapStates::TransactionServerConfirmed,
            ]),
        });
        let create_response = self
            .swapper
            .create_chain_swap(CreateChainRequest {
                from: "BTC".to_string(),
                to: "L-BTC".to_string(),
                preimage_hash: preimage.sha256,
                claim_public_key: Some(claim_public_key),
                refund_public_key: Some(refund_public_key),
                user_lock_amount: user_lockup_amount_sat,
                server_lock_amount: None,
                pair_hash: Some(pair.hash.clone()),
                referral_id: None,
                webhook,
            })
            .await?;

        let swap_id = create_response.id.clone();
        let create_response_json =
            ChainSwap::from_boltz_struct_to_json(&create_response, &swap_id)?;

        let accept_zero_conf = user_lockup_amount_sat
            .map(|user_lockup_amount_sat| user_lockup_amount_sat <= pair.limits.maximal_zero_conf)
            .unwrap_or(false);
        let receiver_amount_sat = user_lockup_amount_sat
            .map(|user_lockup_amount_sat| user_lockup_amount_sat - fees_sat)
            .unwrap_or(0);

        let swap = ChainSwap {
            id: swap_id.clone(),
            direction: Direction::Incoming,
            claim_address: None,
            lockup_address: create_response.lockup_details.lockup_address,
            refund_address: None,
            timeout_block_height: create_response.lockup_details.timeout_block_height,
            preimage: preimage_str,
            description: Some("Bitcoin transfer".to_string()),
            payer_amount_sat: user_lockup_amount_sat.unwrap_or(0),
            actual_payer_amount_sat: None,
            receiver_amount_sat,
            accepted_receiver_amount_sat: None,
            claim_fees_sat,
            pair_fees_json: serde_json::to_string(&pair).map_err(|e| {
                PaymentError::generic(format!("Failed to serialize incoming ChainPair: {e:?}"))
            })?,
            accept_zero_conf,
            create_response_json,
            claim_private_key: claim_keypair.display_secret().to_string(),
            refund_private_key: refund_keypair.display_secret().to_string(),
            server_lockup_tx_id: None,
            user_lockup_tx_id: None,
            claim_tx_id: None,
            refund_tx_id: None,
            created_at: utils::now(),
            state: PaymentState::Created,
            auto_accepted_fees: false,
            metadata: Default::default(),
        };
        self.persister.insert_or_update_chain_swap(&swap)?;
        self.status_stream.track_swap_id(&swap.id)?;
        Ok(swap)
    }

    /// Receive from a Bitcoin transaction via a chain swap.
    ///
    /// If no `user_lockup_amount_sat` is specified, this is an amountless swap and `fees_sat` exclude
    /// the service fees.
    async fn receive_onchain(
        &self,
        user_lockup_amount_sat: Option<u64>,
        fees_sat: u64,
    ) -> Result<ReceivePaymentResponse, PaymentError> {
        self.ensure_is_started().await?;

        let swap = self
            .create_receive_chain_swap(user_lockup_amount_sat, fees_sat)
            .await?;
        let create_response = swap.get_boltz_create_response()?;
        let address = create_response.lockup_details.lockup_address;

        let amount = create_response.lockup_details.amount as f64 / 100_000_000.0;
        let bip21 = create_response.lockup_details.bip21.unwrap_or(format!(
            "bitcoin:{address}?amount={amount}&label=Send%20to%20L-BTC%20address"
        ));

        Ok(ReceivePaymentResponse { destination: bip21 })
    }

    /// List all failed chain swaps that need to be refunded.
    /// They can be refunded by calling [LiquidSdk::prepare_refund] then [LiquidSdk::refund].
    pub async fn list_refundables(&self) -> SdkResult<Vec<RefundableSwap>> {
        let chain_swaps = self.persister.list_refundable_chain_swaps()?;

        let mut chain_swaps_with_scripts = vec![];
        for swap in &chain_swaps {
            let script_pubkey = swap.get_receive_lockup_swap_script_pubkey(self.config.network)?;
            chain_swaps_with_scripts.push((swap, script_pubkey));
        }

        let lockup_scripts: Vec<&boltz_client::bitcoin::Script> = chain_swaps_with_scripts
            .iter()
            .map(|(_, script_pubkey)| script_pubkey.as_script())
            .collect();
        let scripts_utxos = self
            .bitcoin_chain_service
            .get_scripts_utxos(&lockup_scripts)
            .await?;

        let mut script_to_utxos_map = std::collections::HashMap::new();
        for script_utxos in scripts_utxos {
            if let Some(first_utxo) = script_utxos.first() {
                if let Some((_, txo)) = first_utxo.as_bitcoin() {
                    let script_pubkey: boltz_client::bitcoin::ScriptBuf = txo.script_pubkey.clone();
                    script_to_utxos_map.insert(script_pubkey, script_utxos);
                }
            }
        }

        let mut refundables = vec![];

        for (chain_swap, script_pubkey) in chain_swaps_with_scripts {
            if let Some(script_utxos) = script_to_utxos_map.get(&script_pubkey) {
                let swap_id = &chain_swap.id;
                let amount_sat: u64 = script_utxos
                    .iter()
                    .filter_map(|utxo| utxo.as_bitcoin().cloned())
                    .map(|(_, txo)| txo.value.to_sat())
                    .sum();
                info!("Incoming Chain Swap {swap_id} is refundable with {amount_sat} sats");

                refundables.push(chain_swap.to_refundable(amount_sat));
            }
        }

        Ok(refundables)
    }

    /// Prepares to refund a failed chain swap by calculating the refund transaction size and absolute fee.
    ///
    /// # Arguments
    ///
    /// * `req` - the [PrepareRefundRequest] containing:
    ///     * `swap_address` - the swap address to refund from [RefundableSwap::swap_address]
    ///     * `refund_address` - the Bitcoin address to refund to
    ///     * `fee_rate_sat_per_vbyte` - the fee rate at which to broadcast the refund transaction
    pub async fn prepare_refund(
        &self,
        req: &PrepareRefundRequest,
    ) -> SdkResult<PrepareRefundResponse> {
        let refund_address = self
            .validate_bitcoin_address(&req.refund_address)
            .await
            .map_err(|e| SdkError::Generic {
                err: format!("Failed to validate refund address: {e}"),
            })?;

        let (tx_vsize, tx_fee_sat, refund_tx_id) = self
            .chain_swap_handler
            .prepare_refund(
                &req.swap_address,
                &refund_address,
                req.fee_rate_sat_per_vbyte,
            )
            .await?;
        Ok(PrepareRefundResponse {
            tx_vsize,
            tx_fee_sat,
            last_refund_tx_id: refund_tx_id,
        })
    }

    /// Refund a failed chain swap.
    ///
    /// # Arguments
    ///
    /// * `req` - the [RefundRequest] containing:
    ///     * `swap_address` - the swap address to refund from [RefundableSwap::swap_address]
    ///     * `refund_address` - the Bitcoin address to refund to
    ///     * `fee_rate_sat_per_vbyte` - the fee rate at which to broadcast the refund transaction
    pub async fn refund(&self, req: &RefundRequest) -> Result<RefundResponse, PaymentError> {
        let refund_address = self
            .validate_bitcoin_address(&req.refund_address)
            .await
            .map_err(|e| SdkError::Generic {
                err: format!("Failed to validate refund address: {e}"),
            })?;

        let refund_tx_id = self
            .chain_swap_handler
            .refund_incoming_swap(
                &req.swap_address,
                &refund_address,
                req.fee_rate_sat_per_vbyte,
                true,
            )
            .or_else(|e| {
                warn!("Failed to initiate cooperative refund, switching to non-cooperative: {e:?}");
                self.chain_swap_handler.refund_incoming_swap(
                    &req.swap_address,
                    &refund_address,
                    req.fee_rate_sat_per_vbyte,
                    false,
                )
            })
            .await?;

        Ok(RefundResponse { refund_tx_id })
    }

    /// Rescans all expired chain swaps created from calling [LiquidSdk::receive_onchain] to check
    /// if there are any confirmed funds available to refund.
    ///
    /// Since it bypasses the monitoring period, this should be called rarely or when the caller
    /// expects there is a very old refundable chain swap. Otherwise, for relatively recent swaps
    /// (within last [CHAIN_SWAP_MONITORING_PERIOD_BITCOIN_BLOCKS] blocks = ~14 days), calling this
    /// is not necessary as it happens automatically in the background.
    pub async fn rescan_onchain_swaps(&self) -> SdkResult<()> {
        let t0 = Instant::now();
        let mut rescannable_swaps: Vec<Swap> = self
            .persister
            .list_chain_swaps()?
            .into_iter()
            .map(Into::into)
            .collect();
        self.recoverer
            .recover_from_onchain(&mut rescannable_swaps, None)
            .await?;
        let scanned_len = rescannable_swaps.len();
        for swap in rescannable_swaps {
            let swap_id = &swap.id();
            if let Swap::Chain(chain_swap) = swap {
                if let Err(e) = self.chain_swap_handler.update_swap(chain_swap) {
                    error!("Error persisting rescanned Chain Swap {swap_id}: {e}");
                }
            }
        }
        info!(
            "Rescanned {} chain swaps in {} seconds",
            scanned_len,
            t0.elapsed().as_millis()
        );
        Ok(())
    }

    fn validate_buy_bitcoin(&self, amount_sat: u64) -> Result<(), PaymentError> {
        ensure_sdk!(
            self.config.network == LiquidNetwork::Mainnet,
            PaymentError::invalid_network("Can only buy bitcoin on Mainnet")
        );
        // The Moonpay API defines BTC amounts as having precision = 5, so only 5 decimals are considered
        ensure_sdk!(
            amount_sat % 1_000 == 0,
            PaymentError::generic("Can only buy sat amounts that are multiples of 1000")
        );
        Ok(())
    }

    /// Prepares to buy Bitcoin via a chain swap.
    ///
    /// # Arguments
    ///
    /// * `req` - the [PrepareBuyBitcoinRequest] containing:
    ///     * `provider` - the [BuyBitcoinProvider] to use
    ///     * `amount_sat` - the amount in satoshis to buy from the provider
    pub async fn prepare_buy_bitcoin(
        &self,
        req: &PrepareBuyBitcoinRequest,
    ) -> Result<PrepareBuyBitcoinResponse, PaymentError> {
        self.validate_buy_bitcoin(req.amount_sat)?;

        let res = self
            .prepare_receive_payment(&PrepareReceiveRequest {
                payment_method: PaymentMethod::BitcoinAddress,
                amount: Some(ReceiveAmount::Bitcoin {
                    payer_amount_sat: req.amount_sat,
                }),
            })
            .await?;

        let Some(ReceiveAmount::Bitcoin {
            payer_amount_sat: amount_sat,
        }) = res.amount
        else {
            return Err(PaymentError::Generic {
                err: format!(
                    "Error preparing receive payment, got amount: {:?}",
                    res.amount
                ),
            });
        };

        Ok(PrepareBuyBitcoinResponse {
            provider: req.provider,
            amount_sat,
            fees_sat: res.fees_sat,
        })
    }

    /// Generate a URL to a third party provider used to buy Bitcoin via a chain swap.
    ///
    /// # Arguments
    ///
    /// * `req` - the [BuyBitcoinRequest] containing:
    ///     * `prepare_response` - the [PrepareBuyBitcoinResponse] from calling [LiquidSdk::prepare_buy_bitcoin]
    ///     * `redirect_url` - the optional redirect URL the provider should redirect to after purchase
    pub async fn buy_bitcoin(&self, req: &BuyBitcoinRequest) -> Result<String, PaymentError> {
        self.validate_buy_bitcoin(req.prepare_response.amount_sat)?;

        let swap = self
            .create_receive_chain_swap(
                Some(req.prepare_response.amount_sat),
                req.prepare_response.fees_sat,
            )
            .await?;

        Ok(self
            .buy_bitcoin_service
            .buy_bitcoin(
                req.prepare_response.provider,
                &swap,
                req.redirect_url.clone(),
            )
            .await?)
    }

    /// Returns a list of swaps that need to be monitored for recovery.
    ///
    /// If no Bitcoin tip is provided, chain swaps will not be considered.
    pub(crate) async fn get_monitored_swaps_list(
        &self,
        only_receive_swaps: bool,
        include_expired_incoming_chain_swaps: bool,
        chain_tips: ChainTips,
    ) -> Result<Vec<Swap>> {
        let receive_swaps = self
            .persister
            .list_recoverable_receive_swaps()?
            .into_iter()
            .map(Into::into)
            .collect();

        if only_receive_swaps {
            return Ok(receive_swaps);
        }

        let send_swaps = self
            .persister
            .list_recoverable_send_swaps()?
            .into_iter()
            .map(Into::into)
            .collect();

        let Some(bitcoin_tip) = chain_tips.bitcoin_tip else {
            return Ok([receive_swaps, send_swaps].concat());
        };

        let final_swap_states: [PaymentState; 2] = [PaymentState::Complete, PaymentState::Failed];

        let chain_swaps: Vec<Swap> = self
            .persister
            .list_chain_swaps()?
            .into_iter()
            .filter(|swap| match swap.direction {
                Direction::Incoming => {
                    if include_expired_incoming_chain_swaps {
                        bitcoin_tip
                            <= swap.timeout_block_height
                                + CHAIN_SWAP_MONITORING_PERIOD_BITCOIN_BLOCKS
                    } else {
                        bitcoin_tip <= swap.timeout_block_height
                    }
                }
                Direction::Outgoing => {
                    !final_swap_states.contains(&swap.state)
                        && chain_tips.liquid_tip <= swap.timeout_block_height
                }
            })
            .map(Into::into)
            .collect();

        Ok([receive_swaps, send_swaps, chain_swaps].concat())
    }

    /// This method fetches the chain tx data (onchain and mempool) using LWK. For every wallet tx,
    /// it inserts or updates a corresponding entry in our Payments table.
    async fn sync_payments_with_chain_data(
        &self,
        mut recoverable_swaps: Vec<Swap>,
        chain_tips: ChainTips,
    ) -> Result<()> {
        debug!("LiquidSdk::sync_payments_with_chain_data: start");
        debug!(
            "LiquidSdk::sync_payments_with_chain_data: called with {} recoverable swaps",
            recoverable_swaps.len()
        );
        let mut wallet_tx_map = self
            .recoverer
            .recover_from_onchain(&mut recoverable_swaps, Some(chain_tips))
            .await?;

        let all_wallet_tx_ids: HashSet<String> =
            wallet_tx_map.keys().map(|txid| txid.to_string()).collect();

        for swap in recoverable_swaps {
            let swap_id = &swap.id();

            // Update the payment wallet txs before updating the swap so the tx data is pulled into the payment
            match swap {
                Swap::Receive(receive_swap) => {
                    let history_updates = vec![&receive_swap.claim_tx_id, &receive_swap.mrh_tx_id];
                    for tx_id in history_updates
                        .into_iter()
                        .flatten()
                        .collect::<Vec<&String>>()
                    {
                        if let Some(tx) =
                            wallet_tx_map.remove(&lwk_wollet::elements::Txid::from_str(tx_id)?)
                        {
                            self.persister
                                .insert_or_update_payment_with_wallet_tx(&tx)?;
                        }
                    }
                    if let Err(e) = self.receive_swap_handler.update_swap(receive_swap) {
                        error!("Error persisting recovered receive swap {swap_id}: {e}");
                    }
                }
                Swap::Send(send_swap) => {
                    let history_updates = vec![&send_swap.lockup_tx_id, &send_swap.refund_tx_id];
                    for tx_id in history_updates
                        .into_iter()
                        .flatten()
                        .collect::<Vec<&String>>()
                    {
                        if let Some(tx) =
                            wallet_tx_map.remove(&lwk_wollet::elements::Txid::from_str(tx_id)?)
                        {
                            self.persister
                                .insert_or_update_payment_with_wallet_tx(&tx)?;
                        }
                    }
                    if let Err(e) = self.send_swap_handler.update_swap(send_swap) {
                        error!("Error persisting recovered send swap {swap_id}: {e}");
                    }
                }
                Swap::Chain(chain_swap) => {
                    let history_updates = match chain_swap.direction {
                        Direction::Incoming => vec![&chain_swap.claim_tx_id],
                        Direction::Outgoing => {
                            vec![&chain_swap.user_lockup_tx_id, &chain_swap.refund_tx_id]
                        }
                    };
                    for tx_id in history_updates
                        .into_iter()
                        .flatten()
                        .collect::<Vec<&String>>()
                    {
                        if let Some(tx) =
                            wallet_tx_map.remove(&lwk_wollet::elements::Txid::from_str(tx_id)?)
                        {
                            self.persister
                                .insert_or_update_payment_with_wallet_tx(&tx)?;
                        }
                    }
                    if let Err(e) = self.chain_swap_handler.update_swap(chain_swap) {
                        error!("Error persisting recovered Chain Swap {swap_id}: {e}");
                    }
                }
            };
        }

        let non_swap_wallet_tx_map = wallet_tx_map;

        let payments = self
            .persister
            .get_payments_by_tx_id(&ListPaymentsRequest::default())?;

        // We query only these that may need update, should be a fast query.
        let unconfirmed_payment_txs_data = self.persister.list_unconfirmed_payment_txs_data()?;
        let unconfirmed_txs_by_id: HashMap<String, PaymentTxData> = unconfirmed_payment_txs_data
            .into_iter()
            .map(|tx| (tx.tx_id.clone(), tx))
            .collect::<HashMap<String, PaymentTxData>>();

        debug!(
            "Found {} unconfirmed payment txs",
            unconfirmed_txs_by_id.len()
        );
        for tx in non_swap_wallet_tx_map.values() {
            let tx_id = tx.txid.to_string();
            let maybe_payment = payments.get(&tx_id);
            let mut updated = false;
            match maybe_payment {
                // When no payment is found or its a Liquid payment
                None
                | Some(Payment {
                    details: PaymentDetails::Liquid { .. },
                    ..
                }) => {
                    let updated_needed = maybe_payment
                        .is_none_or(|payment| payment.status == Pending && tx.height.is_some());
                    if updated_needed {
                        // An unknown tx which needs inserting or a known Liquid payment tx
                        // that was in the mempool, but is now confirmed
                        self.persister.insert_or_update_payment_with_wallet_tx(tx)?;
                        self.emit_payment_updated(Some(tx_id.clone())).await?;
                        updated = true
                    }
                }

                _ => {}
            }
            if !updated && unconfirmed_txs_by_id.contains_key(&tx_id) && tx.height.is_some() {
                // An unconfirmed tx that was not found in the payments table
                self.persister.insert_or_update_payment_with_wallet_tx(tx)?;
            }
        }

        let unknown_unconfirmed_txs: Vec<_> = unconfirmed_txs_by_id
            .iter()
            .filter(|(txid, _)| !all_wallet_tx_ids.contains(*txid))
            .map(|(_, tx)| tx)
            .collect();

        debug!(
            "Found {} unknown unconfirmed txs",
            unknown_unconfirmed_txs.len()
        );
        for unknown_unconfirmed_tx in unknown_unconfirmed_txs {
            if unknown_unconfirmed_tx.timestamp.is_some_and(|t| {
                (utils::now().saturating_sub(t)) > NETWORK_PROPAGATION_GRACE_PERIOD.as_secs() as u32
            }) {
                self.persister
                    .delete_payment_tx_data(&unknown_unconfirmed_tx.tx_id)?;
                info!(
                    "Found an unknown unconfirmed tx and deleted it. Txid: {}",
                    unknown_unconfirmed_tx.tx_id
                );
            } else {
                debug!(
                    "Found an unknown unconfirmed tx that was inserted at {:?}. \
                Keeping it to allow propagation through the network. Txid: {}",
                    unknown_unconfirmed_tx.timestamp, unknown_unconfirmed_tx.tx_id
                )
            }
        }

        self.update_wallet_info().await?;
        debug!("LiquidSdk::sync_payments_with_chain_data: end");
        Ok(())
    }

    async fn update_wallet_info(&self) -> Result<()> {
        let asset_metadata: HashMap<String, AssetMetadata> = self
            .persister
            .list_asset_metadata()?
            .into_iter()
            .map(|am| (am.asset_id.clone(), am))
            .collect();
        let transactions = self.onchain_wallet.transactions().await?;
        let tx_ids = transactions
            .iter()
            .map(|tx| tx.txid.to_string())
            .collect::<Vec<_>>();
        let asset_balances = transactions
            .into_iter()
            .fold(BTreeMap::<AssetId, i64>::new(), |mut acc, tx| {
                tx.balance.into_iter().for_each(|(asset_id, balance)| {
                    // Consider only confirmed unspent outputs (confirmed transactions output reduced by unconfirmed spent outputs)
                    if tx.height.is_some() || balance < 0 {
                        *acc.entry(asset_id).or_default() += balance;
                    }
                });
                acc
            })
            .into_iter()
            .map(|(asset_id, balance)| {
                let asset_id = asset_id.to_hex();
                let balance_sat = balance.unsigned_abs();
                let maybe_asset_metadata = asset_metadata.get(&asset_id);
                AssetBalance {
                    asset_id,
                    balance_sat,
                    name: maybe_asset_metadata.map(|am| am.name.clone()),
                    ticker: maybe_asset_metadata.map(|am| am.ticker.clone()),
                    balance: maybe_asset_metadata.map(|am| am.amount_from_sat(balance_sat)),
                }
            })
            .collect::<Vec<AssetBalance>>();
        let mut balance_sat = asset_balances
            .clone()
            .into_iter()
            .find(|ab| ab.asset_id.eq(&self.config.lbtc_asset_id()))
            .map_or(0, |ab| ab.balance_sat);

        let mut pending_send_sat = 0;
        let mut pending_receive_sat = 0;
        let payments = self.persister.get_payments(&ListPaymentsRequest {
            states: Some(vec![
                PaymentState::Pending,
                PaymentState::RefundPending,
                PaymentState::WaitingFeeAcceptance,
            ]),
            ..Default::default()
        })?;

        for payment in payments {
            let is_lbtc_asset_id = payment.details.is_lbtc_asset_id(self.config.network);
            match payment.payment_type {
                PaymentType::Send => match payment.details.get_refund_tx_amount_sat() {
                    Some(refund_tx_amount_sat) => pending_receive_sat += refund_tx_amount_sat,
                    None => {
                        let total_sat = if is_lbtc_asset_id {
                            payment.amount_sat + payment.fees_sat
                        } else {
                            payment.fees_sat
                        };
                        if let Some(tx_id) = payment.tx_id {
                            if !tx_ids.contains(&tx_id) {
                                debug!("Deducting {total_sat} sats from balance");
                                balance_sat = balance_sat.saturating_sub(total_sat);
                            }
                        }
                        pending_send_sat += total_sat
                    }
                },
                PaymentType::Receive => {
                    if is_lbtc_asset_id {
                        pending_receive_sat += payment.amount_sat;
                    }
                }
            }
        }

        debug!("Onchain wallet balance: {balance_sat} sats");
        let info_response = WalletInfo {
            balance_sat,
            pending_send_sat,
            pending_receive_sat,
            fingerprint: self.onchain_wallet.fingerprint()?,
            pubkey: self.onchain_wallet.pubkey()?,
            asset_balances,
        };
        self.persister.set_wallet_info(&info_response)
    }

    /// Lists the SDK payments in reverse chronological order, from newest to oldest.
    /// The payments are determined based on onchain transactions and swaps.
    pub async fn list_payments(
        &self,
        req: &ListPaymentsRequest,
    ) -> Result<Vec<Payment>, PaymentError> {
        self.ensure_is_started().await?;

        Ok(self.persister.get_payments(req)?)
    }

    /// Retrieves a payment.
    ///
    /// # Arguments
    ///
    /// * `req` - the [GetPaymentRequest] containing:
    ///     * [GetPaymentRequest::Lightning] - the `payment_hash` of the lightning invoice
    ///
    /// # Returns
    ///
    /// Returns an `Option<Payment>` if found, or `None` if no payment matches the given request.
    pub async fn get_payment(
        &self,
        req: &GetPaymentRequest,
    ) -> Result<Option<Payment>, PaymentError> {
        self.ensure_is_started().await?;

        Ok(self.persister.get_payment_by_request(req)?)
    }

    /// Fetches an up-to-date fees proposal for a [Payment] that is [WaitingFeeAcceptance].
    ///
    /// Use [LiquidSdk::accept_payment_proposed_fees] to accept the proposed fees and proceed
    /// with the payment.
    pub async fn fetch_payment_proposed_fees(
        &self,
        req: &FetchPaymentProposedFeesRequest,
    ) -> SdkResult<FetchPaymentProposedFeesResponse> {
        let chain_swap =
            self.persister
                .fetch_chain_swap_by_id(&req.swap_id)?
                .ok_or(SdkError::Generic {
                    err: format!("Could not find Swap {}", req.swap_id),
                })?;

        ensure_sdk!(
            chain_swap.state == WaitingFeeAcceptance,
            SdkError::Generic {
                err: "Payment is not WaitingFeeAcceptance".to_string()
            }
        );

        let server_lockup_quote = self
            .swapper
            .get_zero_amount_chain_swap_quote(&req.swap_id)
            .await?;

        let actual_payer_amount_sat =
            chain_swap
                .actual_payer_amount_sat
                .ok_or(SdkError::Generic {
                    err: "No actual payer amount found when state is WaitingFeeAcceptance"
                        .to_string(),
                })?;
        let fees_sat =
            actual_payer_amount_sat - server_lockup_quote.to_sat() + chain_swap.claim_fees_sat;

        Ok(FetchPaymentProposedFeesResponse {
            swap_id: req.swap_id.clone(),
            fees_sat,
            payer_amount_sat: actual_payer_amount_sat,
            receiver_amount_sat: actual_payer_amount_sat - fees_sat,
        })
    }

    /// Accepts proposed fees for a [Payment] that is [WaitingFeeAcceptance].
    ///
    /// Use [LiquidSdk::fetch_payment_proposed_fees] to get an up-to-date fees proposal.
    pub async fn accept_payment_proposed_fees(
        &self,
        req: &AcceptPaymentProposedFeesRequest,
    ) -> Result<(), PaymentError> {
        let FetchPaymentProposedFeesResponse {
            swap_id,
            fees_sat,
            payer_amount_sat,
            ..
        } = req.clone().response;

        let chain_swap =
            self.persister
                .fetch_chain_swap_by_id(&swap_id)?
                .ok_or(SdkError::Generic {
                    err: format!("Could not find Swap {swap_id}"),
                })?;

        ensure_sdk!(
            chain_swap.state == WaitingFeeAcceptance,
            PaymentError::Generic {
                err: "Payment is not WaitingFeeAcceptance".to_string()
            }
        );

        let server_lockup_quote = self
            .swapper
            .get_zero_amount_chain_swap_quote(&swap_id)
            .await?;

        ensure_sdk!(
            fees_sat == payer_amount_sat - server_lockup_quote.to_sat() + chain_swap.claim_fees_sat,
            PaymentError::InvalidOrExpiredFees
        );

        self.persister
            .update_accepted_receiver_amount(&swap_id, Some(payer_amount_sat - fees_sat))?;
        self.swapper
            .accept_zero_amount_chain_swap_quote(&swap_id, server_lockup_quote.to_sat())
            .inspect_err(|e| {
                error!("Failed to accept zero-amount swap {swap_id} quote: {e} - trying to erase the accepted receiver amount...");
                let _ = self
                    .persister
                    .update_accepted_receiver_amount(&swap_id, None);
            }).await?;
        self.chain_swap_handler.update_swap_info(&ChainSwapUpdate {
            swap_id,
            to_state: Pending,
            ..Default::default()
        })
    }

    /// Empties the Liquid Wallet cache for the [Config::network].
    #[cfg(not(all(target_family = "wasm", target_os = "unknown")))]
    pub fn empty_wallet_cache(&self) -> Result<()> {
        let mut path = PathBuf::from(self.config.working_dir.clone());
        path.push(Into::<lwk_wollet::ElementsNetwork>::into(self.config.network).as_str());
        path.push("enc_cache");

        std::fs::remove_dir_all(&path)?;
        std::fs::create_dir_all(path)?;

        Ok(())
    }

    /// Synchronizes the local state with the mempool and onchain data.
    pub async fn sync(&self, partial_sync: bool) -> SdkResult<()> {
        let blockchain_info = self.get_info().await?.blockchain_info;
        let sync_context = self
            .get_sync_context(GetSyncContextRequest {
                partial_sync: Some(partial_sync),
                last_liquid_tip: blockchain_info.liquid_tip,
                last_bitcoin_tip: blockchain_info.bitcoin_tip,
            })
            .await?;

        self.sync_inner(
            sync_context.recoverable_swaps,
            ChainTips {
                liquid_tip: sync_context.maybe_liquid_tip.ok_or(SdkError::Generic {
                    err: "Liquid tip not available".to_string(),
                })?,
                bitcoin_tip: sync_context.maybe_bitcoin_tip,
            },
        )
        .await
    }

    /// Computes the sync context.
    ///
    /// # Arguments
    /// * `partial_sync` - if not provided, this will infer it based on the last known tips.
    /// * `last_liquid_tip` - the last known liquid tip
    /// * `last_bitcoin_tip` - the last known bitcoin tip
    ///
    /// # Returns
    /// * `maybe_liquid_tip` - the current liquid tip, or `None` if the liquid tip could not be fetched
    /// * `maybe_bitcoin_tip` - the current bitcoin tip, or `None` if the bitcoin tip could not be fetched
    /// * `recoverable_swaps` - the recoverable swaps, which are built using the last known bitcoin tip. If
    ///   the bitcoin tip could not be fetched, this won't include chain swaps. If the liquid tip could not be fetched,
    ///   this will be an empty vector.
    /// * `is_new_liquid_block` - true if the liquid tip is new
    /// * `is_new_bitcoin_block` - true if the bitcoin tip is new
    async fn get_sync_context(&self, req: GetSyncContextRequest) -> SdkResult<SyncContext> {
        // Get the liquid tip
        let t0 = Instant::now();
        let liquid_tip = match self.liquid_chain_service.tip().await {
            Ok(tip) => Some(tip),
            Err(e) => {
                error!("Failed to fetch liquid tip: {e}");
                None
            }
        };
        let duration_ms = Instant::now().duration_since(t0).as_millis();
        if liquid_tip.is_some() {
            info!("Fetched liquid tip in ({duration_ms} ms)");
        }

        let is_new_liquid_block = liquid_tip.is_some_and(|lt| lt > req.last_liquid_tip);

        // Get the recoverable swaps assuming full sync if partial sync is not provided
        let mut recoverable_swaps = self
            .get_monitored_swaps_list(
                req.partial_sync.unwrap_or(false),
                true,
                ChainTips {
                    liquid_tip: liquid_tip.unwrap_or(req.last_liquid_tip),
                    bitcoin_tip: Some(req.last_bitcoin_tip),
                },
            )
            .await?;

        // Only fetch the bitcoin tip if there is a new liquid block and
        // there are chain swaps being monitored
        let bitcoin_tip = if !is_new_liquid_block {
            debug!("No new liquid block, skipping bitcoin tip fetch");
            None
        } else if recoverable_swaps
            .iter()
            .any(|s| matches!(s, Swap::Chain(_)))
            .not()
        {
            debug!("No chain swaps being monitored, skipping bitcoin tip fetch");
            None
        } else {
            // Get the bitcoin tip
            let t0 = Instant::now();
            let bitcoin_tip = match self.bitcoin_chain_service.tip().await {
                Ok(tip) => Some(tip),
                Err(e) => {
                    error!("Failed to fetch bitcoin tip: {e}");
                    None
                }
            };
            let duration_ms = Instant::now().duration_since(t0).as_millis();
            if bitcoin_tip.is_some() {
                info!("Fetched bitcoin tip in ({duration_ms} ms)");
            } else {
                recoverable_swaps.retain(|s| !matches!(s, Swap::Chain(_)));
            }
            bitcoin_tip
        };

        let is_new_bitcoin_block = bitcoin_tip.is_some_and(|bt| bt > req.last_bitcoin_tip);

        // Update the recoverable swaps if we previously didn't know if this is a partial sync or not
        // No liquid tip means there's no point in returning recoverable swaps
        if let Some(liquid_tip) = liquid_tip {
            if req.partial_sync.is_none() {
                let only_receive_swaps = !is_new_liquid_block && !is_new_bitcoin_block;
                let include_expired_incoming_chain_swaps = is_new_bitcoin_block;

                recoverable_swaps = self
                    .get_monitored_swaps_list(
                        only_receive_swaps,
                        include_expired_incoming_chain_swaps,
                        ChainTips {
                            liquid_tip,
                            bitcoin_tip,
                        },
                    )
                    .await?;
            }
        } else {
            recoverable_swaps = Vec::new();
        }

        Ok(SyncContext {
            maybe_liquid_tip: liquid_tip,
            maybe_bitcoin_tip: bitcoin_tip,
            recoverable_swaps,
            is_new_liquid_block,
            is_new_bitcoin_block,
        })
    }

    async fn sync_inner(
        &self,
        recoverable_swaps: Vec<Swap>,
        chain_tips: ChainTips,
    ) -> SdkResult<()> {
        debug!(
            "LiquidSdk::sync_inner called with {} recoverable swaps",
            recoverable_swaps.len()
        );
        self.ensure_is_started().await?;

        let t0 = Instant::now();

        self.onchain_wallet.full_scan().await.map_err(|err| {
            error!("Failed to scan wallet: {err:?}");
            SdkError::generic(err.to_string())
        })?;

        let is_first_sync = !self
            .persister
            .get_is_first_sync_complete()?
            .unwrap_or(false);
        match is_first_sync {
            true => {
                self.event_manager.pause_notifications();
                self.sync_payments_with_chain_data(recoverable_swaps, chain_tips)
                    .await?;
                self.event_manager.resume_notifications();
                self.persister.set_is_first_sync_complete(true)?;
            }
            false => {
                self.sync_payments_with_chain_data(recoverable_swaps, chain_tips)
                    .await?;
            }
        }
        let duration_ms = Instant::now().duration_since(t0).as_millis();
        info!("Synchronized with mempool and onchain data ({duration_ms} ms)");

        self.notify_event_listeners(SdkEvent::Synced).await;
        Ok(())
    }

    /// Backup the local state to the provided backup path.
    ///
    /// # Arguments
    ///
    /// * `req` - the [BackupRequest] containing:
    ///     * `backup_path` - the optional backup path. Defaults to [Config::working_dir]
    pub fn backup(&self, req: BackupRequest) -> Result<()> {
        let backup_path = req
            .backup_path
            .map(PathBuf::from)
            .unwrap_or(self.persister.get_default_backup_path());
        self.persister.backup(backup_path)
    }

    /// Restores the local state from the provided backup path.
    ///
    /// # Arguments
    ///
    /// * `req` - the [RestoreRequest] containing:
    ///     * `backup_path` - the optional backup path. Defaults to [Config::working_dir]
    pub fn restore(&self, req: RestoreRequest) -> Result<()> {
        let backup_path = req
            .backup_path
            .map(PathBuf::from)
            .unwrap_or(self.persister.get_default_backup_path());
        ensure_sdk!(
            backup_path.exists(),
            SdkError::generic("Backup file does not exist").into()
        );
        self.persister.restore_from_backup(backup_path)
    }

    /// Prepares to pay to an LNURL encoded pay request or lightning address.
    ///
    /// This is the second step of LNURL-pay flow. The first step is [LiquidSdk::parse], which also validates the LNURL
    /// destination and generates the [LnUrlPayRequest] payload needed here.
    ///
    /// This call will validate the `amount_msat` and `comment` parameters of `req` against the parameters
    /// of the LNURL endpoint (`req_data`). If they match the endpoint requirements, a [PrepareSendResponse] is
    /// prepared for the invoice. If the receiver has encoded a Magic Routing Hint in the invoice, the
    /// [PrepareSendResponse]'s `fees_sat` will reflect this.
    ///
    /// # Arguments
    ///
    /// * `req` - the [PrepareLnUrlPayRequest] containing:
    ///     * `data` - the [LnUrlPayRequestData] returned by [LiquidSdk::parse]
    ///     * `amount` - the [PayAmount] to send:
    ///        - [PayAmount::Drain] which uses all Bitcoin funds
    ///        - [PayAmount::Bitcoin] which sets the amount in satoshi that will be received
    ///     * `bip353_address` - a BIP353 address, in case one was used in order to fetch the LNURL
    ///       Pay request data. Returned by [parse].
    ///     * `comment` - an optional comment LUD-12 to be stored with the payment. The comment is included in the
    ///       invoice request sent to the LNURL endpoint.
    ///     * `validate_success_action_url` - validates that, if there is a URL success action, the URL domain matches
    ///       the LNURL callback domain. Defaults to 'true'.
    ///
    /// # Returns
    /// Returns a [PrepareLnUrlPayResponse] containing:
    ///     * `destination` - the destination of the payment
    ///     * `amount` - the [PayAmount] to send
    ///     * `fees_sat` - the fees in satoshis to send the payment
    ///     * `data` - the [LnUrlPayRequestData] returned by [parse]
    ///     * `comment` - an optional comment for this payment
    ///     * `success_action` - the optional unprocessed LUD-09 success action
    pub async fn prepare_lnurl_pay(
        &self,
        req: PrepareLnUrlPayRequest,
    ) -> Result<PrepareLnUrlPayResponse, LnUrlPayError> {
        let amount_msat = match req.amount {
            PayAmount::Drain => {
                let get_info_res = self
                    .get_info()
                    .await
                    .map_err(|e| LnUrlPayError::Generic { err: e.to_string() })?;
                ensure_sdk!(
                    get_info_res.wallet_info.pending_receive_sat == 0
                        && get_info_res.wallet_info.pending_send_sat == 0,
                    LnUrlPayError::Generic {
                        err: "Cannot drain while there are pending payments".to_string(),
                    }
                );
                let lbtc_pair = self
                    .swapper
                    .get_submarine_pairs()
                    .await?
                    .ok_or(PaymentError::PairsNotFound)?;
                let drain_fees_sat = self.estimate_drain_tx_fee(None, None).await?;
                let drain_amount_sat = get_info_res.wallet_info.balance_sat - drain_fees_sat;
                // Get the inverse receiver amount by calculating a dummy amount then increment up to the drain amount
                let dummy_fees_sat = lbtc_pair.fees.total(drain_amount_sat);
                let dummy_amount_sat = drain_amount_sat - dummy_fees_sat;
                let receiver_amount_sat = utils::increment_receiver_amount_up_to_drain_amount(
                    dummy_amount_sat,
                    &lbtc_pair,
                    drain_amount_sat,
                );
                lbtc_pair
                    .limits
                    .within(receiver_amount_sat)
                    .map_err(|e| LnUrlPayError::Generic { err: e.message() })?;
                // Validate if we can actually drain the wallet with a swap
                let pair_fees_sat = lbtc_pair.fees.total(receiver_amount_sat);
                ensure_sdk!(
                    receiver_amount_sat + pair_fees_sat == drain_amount_sat,
                    LnUrlPayError::Generic {
                        err: "Cannot drain without leaving a remainder".to_string(),
                    }
                );

                receiver_amount_sat * 1000
            }
            PayAmount::Bitcoin {
                receiver_amount_sat,
            } => receiver_amount_sat * 1000,
            PayAmount::Asset { .. } => {
                return Err(LnUrlPayError::Generic {
                    err: "Cannot send an asset to a Bitcoin address".to_string(),
                })
            }
        };

        match validate_lnurl_pay(
            self.rest_client.as_ref(),
            amount_msat,
            &req.comment,
            &req.data,
            self.config.network.into(),
            req.validate_success_action_url,
        )
        .await?
        {
            ValidatedCallbackResponse::EndpointError { data } => {
                Err(LnUrlPayError::Generic { err: data.reason })
            }
            ValidatedCallbackResponse::EndpointSuccess { data } => {
                let prepare_response = self
                    .prepare_send_payment(&PrepareSendRequest {
                        destination: data.pr.clone(),
                        amount: Some(req.amount.clone()),
                    })
                    .await
                    .map_err(|e| LnUrlPayError::Generic { err: e.to_string() })?;

                let destination = match prepare_response.destination {
                    SendDestination::Bolt11 { invoice, .. } => SendDestination::Bolt11 {
                        invoice,
                        bip353_address: req.bip353_address,
                    },
                    SendDestination::LiquidAddress { address_data, .. } => {
                        SendDestination::LiquidAddress {
                            address_data,
                            bip353_address: req.bip353_address,
                        }
                    }
                    destination => destination,
                };
                let fees_sat = prepare_response
                    .fees_sat
                    .ok_or(PaymentError::InsufficientFunds)?;

                Ok(PrepareLnUrlPayResponse {
                    destination,
                    fees_sat,
                    data: req.data,
                    amount: req.amount,
                    comment: req.comment,
                    success_action: data.success_action,
                })
            }
        }
    }

    /// Pay to an LNURL encoded pay request or lightning address.
    ///
    /// The final step of LNURL-pay flow, called after preparing the payment with [LiquidSdk::prepare_lnurl_pay].
    /// This call sends the payment using the [PrepareLnUrlPayResponse]'s `prepare_send_response` either via
    /// Lightning or directly to a Liquid address if a Magic Routing Hint is included in the invoice.
    /// Once the payment is made, the [PrepareLnUrlPayResponse]'s `success_action` is processed decrypting
    /// the AES data if needed.
    ///
    /// # Arguments
    ///
    /// * `req` - the [LnUrlPayRequest] containing:
    ///     * `prepare_response` - the [PrepareLnUrlPayResponse] returned by [LiquidSdk::prepare_lnurl_pay]
    pub async fn lnurl_pay(
        &self,
        req: model::LnUrlPayRequest,
    ) -> Result<LnUrlPayResult, LnUrlPayError> {
        let prepare_response = req.prepare_response;
        let mut payment = self
            .send_payment(&SendPaymentRequest {
                prepare_response: PrepareSendResponse {
                    destination: prepare_response.destination.clone(),
                    fees_sat: Some(prepare_response.fees_sat),
                    estimated_asset_fees: None,
                    exchange_amount_sat: None,
                    amount: Some(prepare_response.amount),
                },
                use_asset_fees: None,
                payer_note: prepare_response.comment.clone(),
            })
            .await
            .map_err(|e| LnUrlPayError::Generic { err: e.to_string() })?
            .payment;

        let maybe_sa_processed: Option<SuccessActionProcessed> = match prepare_response
            .success_action
            .clone()
        {
            Some(sa) => {
                match sa {
                    // For AES, we decrypt the contents if the preimage is available
                    SuccessAction::Aes { data } => {
                        let PaymentDetails::Lightning {
                            swap_id, preimage, ..
                        } = &payment.details
                        else {
                            return Err(LnUrlPayError::Generic {
                                err: format!("Invalid payment type: expected type `PaymentDetails::Lightning`, got payment details {:?}.", payment.details),
                            });
                        };

                        match preimage {
                            Some(preimage_str) => {
                                debug!(
                                    "Decrypting AES success action with preimage for Send Swap {swap_id}"
                                );
                                let preimage =
                                    sha256::Hash::from_str(preimage_str).map_err(|_| {
                                        LnUrlPayError::Generic {
                                            err: "Invalid preimage".to_string(),
                                        }
                                    })?;
                                let preimage_arr = preimage.to_byte_array();
                                let result = match (data, &preimage_arr).try_into() {
                                    Ok(data) => AesSuccessActionDataResult::Decrypted { data },
                                    Err(e) => AesSuccessActionDataResult::ErrorStatus {
                                        reason: e.to_string(),
                                    },
                                };
                                Some(SuccessActionProcessed::Aes { result })
                            }
                            None => {
                                debug!("Preimage not yet available to decrypt AES success action for Send Swap {swap_id}");
                                None
                            }
                        }
                    }
                    SuccessAction::Message { data } => {
                        Some(SuccessActionProcessed::Message { data })
                    }
                    SuccessAction::Url { data } => Some(SuccessActionProcessed::Url { data }),
                }
            }
            None => None,
        };

        let description = payment
            .details
            .get_description()
            .or_else(|| extract_description_from_metadata(&prepare_response.data));

        let lnurl_pay_domain = match prepare_response.data.ln_address {
            Some(_) => None,
            None => Some(prepare_response.data.domain),
        };
        if let (Some(tx_id), Some(destination)) =
            (payment.tx_id.clone(), payment.destination.clone())
        {
            self.persister
                .insert_or_update_payment_details(PaymentTxDetails {
                    tx_id: tx_id.clone(),
                    destination,
                    description,
                    lnurl_info: Some(LnUrlInfo {
                        ln_address: prepare_response.data.ln_address,
                        lnurl_pay_comment: prepare_response.comment,
                        lnurl_pay_domain,
                        lnurl_pay_metadata: Some(prepare_response.data.metadata_str),
                        lnurl_pay_success_action: maybe_sa_processed.clone(),
                        lnurl_pay_unprocessed_success_action: prepare_response.success_action,
                        lnurl_withdraw_endpoint: None,
                    }),
                    ..Default::default()
                })?;
            // Get the payment with the lnurl_info details
            payment = self.persister.get_payment(&tx_id)?.unwrap_or(payment);
        }

        Ok(LnUrlPayResult::EndpointSuccess {
            data: model::LnUrlPaySuccessData {
                payment,
                success_action: maybe_sa_processed,
            },
        })
    }

    /// Second step of LNURL-withdraw. The first step is [LiquidSdk::parse], which also validates the LNURL destination
    /// and generates the [LnUrlWithdrawRequest] payload needed here.
    ///
    /// This call will validate the given `amount_msat` against the parameters
    /// of the LNURL endpoint (`data`). If they match the endpoint requirements, the LNURL withdraw
    /// request is made. A successful result here means the endpoint started the payment.
    pub async fn lnurl_withdraw(
        &self,
        req: LnUrlWithdrawRequest,
    ) -> Result<LnUrlWithdrawResult, LnUrlWithdrawError> {
        let prepare_response = self
            .prepare_receive_payment(&{
                PrepareReceiveRequest {
                    payment_method: PaymentMethod::Bolt11Invoice,
                    amount: Some(ReceiveAmount::Bitcoin {
                        payer_amount_sat: req.amount_msat / 1_000,
                    }),
                }
            })
            .await?;
        let receive_res = self
            .receive_payment(&ReceivePaymentRequest {
                prepare_response,
                description: req.description.clone(),
                use_description_hash: Some(false),
                payer_note: None,
            })
            .await?;

        let Ok(invoice) = parse_invoice(&receive_res.destination) else {
            return Err(LnUrlWithdrawError::Generic {
                err: "Received unexpected output from receive request".to_string(),
            });
        };

        let res =
            validate_lnurl_withdraw(self.rest_client.as_ref(), req.data.clone(), invoice.clone())
                .await?;
        if let LnUrlWithdrawResult::Ok { data: _ } = res {
            if let Some(ReceiveSwap {
                claim_tx_id: Some(tx_id),
                ..
            }) = self
                .persister
                .fetch_receive_swap_by_invoice(&invoice.bolt11)?
            {
                self.persister
                    .insert_or_update_payment_details(PaymentTxDetails {
                        tx_id,
                        destination: receive_res.destination,
                        description: req.description,
                        lnurl_info: Some(LnUrlInfo {
                            lnurl_withdraw_endpoint: Some(req.data.callback),
                            ..Default::default()
                        }),
                        ..Default::default()
                    })?;
            }
        }
        Ok(res)
    }

    /// Third and last step of LNURL-auth. The first step is [LiquidSdk::parse], which also validates the LNURL destination
    /// and generates the [LnUrlAuthRequestData] payload needed here. The second step is user approval of auth action.
    ///
    /// This call will sign `k1` of the LNURL endpoint (`req_data`) on `secp256k1` using `linkingPrivKey` and DER-encodes the signature.
    /// If they match the endpoint requirements, the LNURL auth request is made. A successful result here means the client signature is verified.
    pub async fn lnurl_auth(
        &self,
        req_data: LnUrlAuthRequestData,
    ) -> Result<LnUrlCallbackStatus, LnUrlAuthError> {
        Ok(perform_lnurl_auth(
            self.rest_client.as_ref(),
            &req_data,
            &SdkLnurlAuthSigner::new(self.signer.clone()),
        )
        .await?)
    }

    /// Register for webhook callbacks at the given `webhook_url`. Each created swap after registering the
    /// webhook will include the `webhook_url`.
    ///
    /// This method should be called every time the application is started and when the `webhook_url` changes.
    /// For example, if the `webhook_url` contains a push notification token and the token changes after
    /// the application was started, then this method should be called to register for callbacks at
    /// the new correct `webhook_url`. To unregister a webhook call [LiquidSdk::unregister_webhook].
    pub async fn register_webhook(&self, webhook_url: String) -> SdkResult<()> {
        info!("Registering for webhook notifications");
        self.persister.set_webhook_url(webhook_url.clone())?;

        // Update all BOLT12 offers where the webhook URL is different
        let bolt12_offers = self.persister.list_bolt12_offers()?;
        for mut bolt12_offer in bolt12_offers {
            if bolt12_offer
                .webhook_url
                .clone()
                .is_none_or(|url| url != webhook_url)
            {
                let keypair = bolt12_offer.get_keypair()?;
                let webhook_url_hash_sig = utils::sign_message_hash(&webhook_url, &keypair)?;
                self.swapper
                    .update_bolt12_offer(UpdateBolt12OfferRequest {
                        offer: bolt12_offer.id.clone(),
                        url: Some(webhook_url.clone()),
                        signature: webhook_url_hash_sig.to_hex(),
                    })
                    .await?;
                bolt12_offer.webhook_url = Some(webhook_url.clone());
                self.persister
                    .insert_or_update_bolt12_offer(&bolt12_offer)?;
            }
        }

        Ok(())
    }

    /// Unregister webhook callbacks. Each swap already created will continue to use the registered
    /// `webhook_url` until complete.
    ///
    /// This can be called when callbacks are no longer needed or the `webhook_url`
    /// has changed such that it needs unregistering. For example, the token is valid but the locale changes.
    /// To register a webhook call [LiquidSdk::register_webhook].
    pub async fn unregister_webhook(&self) -> SdkResult<()> {
        info!("Unregistering for webhook notifications");
        let maybe_old_webhook_url = self.persister.get_webhook_url()?;

        self.persister.remove_webhook_url()?;

        // Update all bolt12 offers that were created with the old webhook URL
        if let Some(old_webhook_url) = maybe_old_webhook_url {
            let bolt12_offers = self
                .persister
                .list_bolt12_offers_by_webhook_url(&old_webhook_url)?;
            for mut bolt12_offer in bolt12_offers {
                let keypair = bolt12_offer.get_keypair()?;
                let update_hash_sig = utils::sign_message_hash("UPDATE", &keypair)?;
                self.swapper
                    .update_bolt12_offer(UpdateBolt12OfferRequest {
                        offer: bolt12_offer.id.clone(),
                        url: None,
                        signature: update_hash_sig.to_hex(),
                    })
                    .await?;
                bolt12_offer.webhook_url = None;
                self.persister
                    .insert_or_update_bolt12_offer(&bolt12_offer)?;
            }
        }

        Ok(())
    }

    /// Fetch live rates of fiat currencies, sorted by name.
    pub async fn fetch_fiat_rates(&self) -> Result<Vec<Rate>, SdkError> {
        self.fiat_api.fetch_fiat_rates().await.map_err(Into::into)
    }

    /// List all supported fiat currencies for which there is a known exchange rate.
    /// List is sorted by the canonical name of the currency.
    pub async fn list_fiat_currencies(&self) -> Result<Vec<FiatCurrency>, SdkError> {
        self.fiat_api
            .list_fiat_currencies()
            .await
            .map_err(Into::into)
    }

    /// Get the recommended BTC fees based on the configured mempool.space instance.
    pub async fn recommended_fees(&self) -> Result<RecommendedFees, SdkError> {
        Ok(self.bitcoin_chain_service.recommended_fees().await?)
    }

    #[cfg(not(all(target_family = "wasm", target_os = "unknown")))]
    /// Get the full default [Config] for specific [LiquidNetwork].
    pub fn default_config(
        network: LiquidNetwork,
        breez_api_key: Option<String>,
    ) -> Result<Config, SdkError> {
        let config = match network {
            LiquidNetwork::Mainnet => Config::mainnet_esplora(breez_api_key),
            LiquidNetwork::Testnet => Config::testnet_esplora(breez_api_key),
            LiquidNetwork::Regtest => Config::regtest_esplora(),
        };

        Ok(config)
    }

    /// Parses a string into an [InputType]. See [input_parser::parse].
    ///
    /// Can optionally be configured to use external input parsers by providing `external_input_parsers` in [Config].
    pub async fn parse(&self, input: &str) -> Result<InputType, PaymentError> {
        let external_parsers = &self.external_input_parsers;
        let input_type =
            parse_with_rest_client(self.rest_client.as_ref(), input, Some(external_parsers))
                .await
                .map_err(|e| PaymentError::generic(e.to_string()))?;

        let res = match input_type {
            InputType::LiquidAddress { ref address } => match &address.asset_id {
                Some(asset_id) if asset_id.ne(&self.config.lbtc_asset_id()) => {
                    let asset_metadata = self.persister.get_asset_metadata(asset_id)?.ok_or(
                        PaymentError::AssetError {
                            err: format!("Asset {asset_id} is not supported"),
                        },
                    )?;
                    let mut address = address.clone();
                    address.set_amount_precision(asset_metadata.precision.into());
                    InputType::LiquidAddress { address }
                }
                _ => input_type,
            },
            _ => input_type,
        };
        Ok(res)
    }

    /// Parses a string into an [LNInvoice]. See [invoice::parse_invoice].
    pub fn parse_invoice(input: &str) -> Result<LNInvoice, PaymentError> {
        parse_invoice(input).map_err(|e| PaymentError::invalid_invoice(e.to_string()))
    }

    /// Configures a global SDK logger that will log to file and will forward log events to
    /// an optional application-specific logger.
    ///
    /// If called, it should be called before any SDK methods (for example, before `connect`).
    ///
    /// It must be called only once in the application lifecycle. Alternatively, If the application
    /// already uses a globally-registered logger, this method shouldn't be called at all.
    ///
    /// ### Arguments
    ///
    /// - `log_dir`: Location where the the SDK log file will be created. The directory must already exist.
    ///
    /// - `app_logger`: Optional application logger.
    ///
    /// If the application is to use it's own logger, but would also like the SDK to log SDK-specific
    /// log output to a file in the configured `log_dir`, then do not register the
    /// app-specific logger as a global logger and instead call this method with the app logger as an arg.
    ///
    /// ### Errors
    ///
    /// An error is thrown if the log file cannot be created in the working directory.
    ///
    /// An error is thrown if a global logger is already configured.
    #[cfg(not(all(target_family = "wasm", target_os = "unknown")))]
    pub fn init_logging(log_dir: &str, app_logger: Option<Box<dyn log::Log>>) -> Result<()> {
        crate::logger::init_logging(log_dir, app_logger)
    }

    fn get_nwc_service(&self) -> SdkResult<Arc<dyn NwcService>> {
        match self.nwc_service.get() {
            Some(nwc_service) => Ok(nwc_service.clone()),
            None => Err(SdkError::Generic {
                err: "NWC service is not enabled. Set 'nwc_options.enabled' to true in the Config to use NWC functionality".to_string()
            }),
        }
    }

    /// Returns a new Nostr Wallet Connect (NWC) connection URI.
    ///
    /// ### Arguments
    /// * `name` - The unique identifier for the connection string
    ///
    /// ### Errors
    /// Error is thrown when:
    /// - NWC service is not enabled in the configuration
    /// - There's an error generating the connection string
    pub async fn add_nwc_uri(&self, name: String) -> SdkResult<String> {
        Ok(self.get_nwc_service()?.add_connection_string(name).await?)
    }

    /// Returns a list of the currently active Nostr Wallet Connect (NWC) connection URIs.
    ///
    /// ### Errors
    /// Error is thrown when:
    /// - NWC service is not enabled in the configuration
    /// - There's an error retrieving the connection strings
    pub async fn list_nwc_uris(&self) -> SdkResult<HashMap<String, String>> {
        Ok(self.get_nwc_service()?.list_connection_strings().await?)
    }

    /// Removes an active Nostr Wallet Connect (NWC) URI.
    ///
    /// ### Arguments
    /// * `name` - The unique identifier for the connection string
    ///
    /// ### Errors
    /// Error is thrown when:
    /// - NWC service is not enabled in the configuration
    /// - The connection string was never set
    pub async fn remove_nwc_uri(&self, name: String) -> SdkResult<()> {
        Ok(self
            .get_nwc_service()?
            .remove_connection_string(name)
            .await?)
    }
}

/// Extracts `description` from `metadata_str`
fn extract_description_from_metadata(request_data: &LnUrlPayRequestData) -> Option<String> {
    let metadata = request_data.metadata_vec().ok()?;
    metadata
        .iter()
        .find(|item| item.key == "text/plain")
        .map(|item| {
            info!("Extracted payment description: '{}'", item.value);
            item.value.clone()
        })
}

#[cfg(test)]
mod tests {
    use std::str::FromStr;
    use std::time::Duration;

    use anyhow::{anyhow, Result};
    use boltz_client::{
        boltz::{self, TransactionInfo},
        swaps::boltz::{ChainSwapStates, RevSwapStates, SubSwapStates},
        Secp256k1,
    };
    use lwk_wollet::{bitcoin::Network, hashes::hex::DisplayHex as _};
    use sdk_common::{
        bitcoin::hashes::hex::ToHex,
        lightning_with_bolt12::{
            ln::{channelmanager::PaymentId, inbound_payment::ExpandedKey},
            offers::{nonce::Nonce, offer::Offer},
            sign::RandomBytes,
            util::ser::Writeable,
        },
        utils::Arc,
    };
    use tokio_with_wasm::alias as tokio;

    use crate::test_utils::swapper::ZeroAmountSwapMockConfig;
    use crate::test_utils::wallet::TEST_LIQUID_RECEIVE_LOCKUP_TX;
    use crate::utils;
    use crate::{
        bitcoin, elements,
        model::{BtcHistory, Direction, LBtcHistory, PaymentState, Swap},
        sdk::LiquidSdk,
        test_utils::{
            chain::{MockBitcoinChainService, MockLiquidChainService},
            chain_swap::{new_chain_swap, TEST_BITCOIN_INCOMING_USER_LOCKUP_TX},
            persist::{create_persister, new_receive_swap, new_send_swap},
            sdk::{new_liquid_sdk, new_liquid_sdk_with_chain_services},
            status_stream::MockStatusStream,
            swapper::MockSwapper,
        },
    };
    use crate::{
        model::CreateBolt12InvoiceRequest,
        test_utils::chain_swap::{
            TEST_BITCOIN_OUTGOING_SERVER_LOCKUP_TX, TEST_LIQUID_INCOMING_SERVER_LOCKUP_TX,
            TEST_LIQUID_OUTGOING_USER_LOCKUP_TX,
        },
    };
    use paste::paste;

    #[cfg(feature = "browser-tests")]
    wasm_bindgen_test::wasm_bindgen_test_configure!(run_in_browser);

    struct NewSwapArgs {
        direction: Direction,
        accepts_zero_conf: bool,
        initial_payment_state: Option<PaymentState>,
        receiver_amount_sat: Option<u64>,
        user_lockup_tx_id: Option<String>,
        zero_amount: bool,
        set_actual_payer_amount: bool,
    }

    impl Default for NewSwapArgs {
        fn default() -> Self {
            Self {
                accepts_zero_conf: false,
                initial_payment_state: None,
                direction: Direction::Outgoing,
                receiver_amount_sat: None,
                user_lockup_tx_id: None,
                zero_amount: false,
                set_actual_payer_amount: false,
            }
        }
    }

    impl NewSwapArgs {
        pub fn set_direction(mut self, direction: Direction) -> Self {
            self.direction = direction;
            self
        }

        pub fn set_accepts_zero_conf(mut self, accepts_zero_conf: bool) -> Self {
            self.accepts_zero_conf = accepts_zero_conf;
            self
        }

        pub fn set_receiver_amount_sat(mut self, receiver_amount_sat: Option<u64>) -> Self {
            self.receiver_amount_sat = receiver_amount_sat;
            self
        }

        pub fn set_user_lockup_tx_id(mut self, user_lockup_tx_id: Option<String>) -> Self {
            self.user_lockup_tx_id = user_lockup_tx_id;
            self
        }

        pub fn set_initial_payment_state(mut self, payment_state: PaymentState) -> Self {
            self.initial_payment_state = Some(payment_state);
            self
        }

        pub fn set_zero_amount(mut self, zero_amount: bool) -> Self {
            self.zero_amount = zero_amount;
            self
        }

        pub fn set_set_actual_payer_amount(mut self, set_actual_payer_amount: bool) -> Self {
            self.set_actual_payer_amount = set_actual_payer_amount;
            self
        }
    }

    macro_rules! trigger_swap_update {
        (
            $type:literal,
            $args:expr,
            $persister:expr,
            $status_stream:expr,
            $status:expr,
            $transaction:expr,
            $zero_conf_rejected:expr
        ) => {{
            let swap = match $type {
                "chain" => {
                    let swap = new_chain_swap(
                        $args.direction,
                        $args.initial_payment_state,
                        $args.accepts_zero_conf,
                        $args.user_lockup_tx_id,
                        $args.zero_amount,
                        $args.set_actual_payer_amount,
                        $args.receiver_amount_sat,
                    );
                    $persister.insert_or_update_chain_swap(&swap).unwrap();
                    Swap::Chain(swap)
                }
                "send" => {
                    let swap =
                        new_send_swap($args.initial_payment_state, $args.receiver_amount_sat);
                    $persister.insert_or_update_send_swap(&swap).unwrap();
                    Swap::Send(swap)
                }
                "receive" => {
                    let swap =
                        new_receive_swap($args.initial_payment_state, $args.receiver_amount_sat);
                    $persister.insert_or_update_receive_swap(&swap).unwrap();
                    Swap::Receive(swap)
                }
                _ => panic!(),
            };

            $status_stream
                .clone()
                .send_mock_update(boltz::SwapStatus {
                    id: swap.id(),
                    status: $status.to_string(),
                    transaction: $transaction,
                    zero_conf_rejected: $zero_conf_rejected,
                    ..Default::default()
                })
                .await
                .unwrap();

            paste! {
                $persister.[<fetch _ $type _swap_by_id>](&swap.id())
                    .unwrap()
                    .ok_or(anyhow!("Could not retrieve {} swap", $type))
                    .unwrap()
            }
        }};
    }

    #[sdk_macros::async_test_all]
    async fn test_receive_swap_update_tracking() -> Result<()> {
        create_persister!(persister);
        let swapper = Arc::new(MockSwapper::default());
        let status_stream = Arc::new(MockStatusStream::new());
        let liquid_chain_service = Arc::new(MockLiquidChainService::new());
        let bitcoin_chain_service = Arc::new(MockBitcoinChainService::new());

        let sdk = new_liquid_sdk_with_chain_services(
            persister.clone(),
            swapper.clone(),
            status_stream.clone(),
            liquid_chain_service.clone(),
            bitcoin_chain_service.clone(),
            None,
        )
        .await?;

        LiquidSdk::track_swap_updates(&sdk);

        // We spawn a new thread since updates can only be sent when called via async runtimes
        tokio::spawn(async move {
            // Verify the swap becomes invalid after final states are received
            let unrecoverable_states: [RevSwapStates; 4] = [
                RevSwapStates::SwapExpired,
                RevSwapStates::InvoiceExpired,
                RevSwapStates::TransactionFailed,
                RevSwapStates::TransactionRefunded,
            ];

            for status in unrecoverable_states {
                let persisted_swap = trigger_swap_update!(
                    "receive",
                    NewSwapArgs::default(),
                    persister,
                    status_stream,
                    status,
                    None,
                    None
                );
                assert_eq!(persisted_swap.state, PaymentState::Failed);
            }

            // Check that `TransactionMempool` and `TransactionConfirmed` correctly trigger the claim,
            // which in turn sets the `claim_tx_id`
            for status in [
                RevSwapStates::TransactionMempool,
                RevSwapStates::TransactionConfirmed,
            ] {
                let mock_tx = TEST_LIQUID_RECEIVE_LOCKUP_TX.clone();
                let mock_tx_id = mock_tx.txid();
                let height = (serde_json::to_string(&status).unwrap()
                    == serde_json::to_string(&RevSwapStates::TransactionConfirmed).unwrap())
                    as i32;
                liquid_chain_service.set_history(vec![LBtcHistory {
                    txid: mock_tx_id,
                    height,
                }]);

                let persisted_swap = trigger_swap_update!(
                    "receive",
                    NewSwapArgs::default(),
                    persister,
                    status_stream,
                    status,
                    Some(TransactionInfo {
                        id: mock_tx_id.to_string(),
                        hex: Some(
                            lwk_wollet::elements::encode::serialize(&mock_tx).to_lower_hex_string()
                        ),
                        eta: None,
                    }),
                    None
                );
                assert!(persisted_swap.claim_tx_id.is_some());
            }

            // Check that `TransactionMempool` and `TransactionConfirmed` checks the lockup amount
            // and doesn't claim if not verified
            for status in [
                RevSwapStates::TransactionMempool,
                RevSwapStates::TransactionConfirmed,
            ] {
                let mock_tx = TEST_LIQUID_RECEIVE_LOCKUP_TX.clone();
                let mock_tx_id = mock_tx.txid();
                let height = (serde_json::to_string(&status).unwrap()
                    == serde_json::to_string(&RevSwapStates::TransactionConfirmed).unwrap())
                    as i32;
                liquid_chain_service.set_history(vec![LBtcHistory {
                    txid: mock_tx_id,
                    height,
                }]);

                let persisted_swap = trigger_swap_update!(
                    "receive",
                    NewSwapArgs::default().set_receiver_amount_sat(Some(1000)),
                    persister,
                    status_stream,
                    status,
                    Some(TransactionInfo {
                        id: mock_tx_id.to_string(),
                        hex: Some(
                            lwk_wollet::elements::encode::serialize(&mock_tx).to_lower_hex_string()
                        ),
                        eta: None
                    }),
                    None
                );
                assert!(persisted_swap.claim_tx_id.is_none());
            }
        })
        .await
        .unwrap();

        Ok(())
    }

    #[sdk_macros::async_test_all]
    async fn test_send_swap_update_tracking() -> Result<()> {
        create_persister!(persister);
        let swapper = Arc::new(MockSwapper::default());
        let status_stream = Arc::new(MockStatusStream::new());

        let sdk = Arc::new(
            new_liquid_sdk(persister.clone(), swapper.clone(), status_stream.clone()).await?,
        );

        LiquidSdk::track_swap_updates(&sdk);

        // We spawn a new thread since updates can only be sent when called via async runtimes
        tokio::spawn(async move {
            // Verify the swap becomes invalid after final states are received
            let unrecoverable_states: [SubSwapStates; 3] = [
                SubSwapStates::TransactionLockupFailed,
                SubSwapStates::InvoiceFailedToPay,
                SubSwapStates::SwapExpired,
            ];

            for status in unrecoverable_states {
                let persisted_swap = trigger_swap_update!(
                    "send",
                    NewSwapArgs::default(),
                    persister,
                    status_stream,
                    status,
                    None,
                    None
                );
                assert_eq!(persisted_swap.state, PaymentState::Failed);
            }

            // Verify that `TransactionClaimPending` correctly sets the state to `Complete`
            // and stores the preimage
            let persisted_swap = trigger_swap_update!(
                "send",
                NewSwapArgs::default(),
                persister,
                status_stream,
                SubSwapStates::TransactionClaimPending,
                None,
                None
            );
            assert_eq!(persisted_swap.state, PaymentState::Complete);
            assert!(persisted_swap.preimage.is_some());
        })
        .await
        .unwrap();

        Ok(())
    }

    #[sdk_macros::async_test_all]
    async fn test_chain_swap_update_tracking() -> Result<()> {
        create_persister!(persister);
        let swapper = Arc::new(MockSwapper::default());
        let status_stream = Arc::new(MockStatusStream::new());
        let liquid_chain_service = Arc::new(MockLiquidChainService::new());
        let bitcoin_chain_service = Arc::new(MockBitcoinChainService::new());

        let sdk = new_liquid_sdk_with_chain_services(
            persister.clone(),
            swapper.clone(),
            status_stream.clone(),
            liquid_chain_service.clone(),
            bitcoin_chain_service.clone(),
            None,
        )
        .await?;

        LiquidSdk::track_swap_updates(&sdk);

        // We spawn a new thread since updates can only be sent when called via async runtimes
        tokio::spawn(async move {
            let trigger_failed: [ChainSwapStates; 3] = [
                ChainSwapStates::TransactionFailed,
                ChainSwapStates::SwapExpired,
                ChainSwapStates::TransactionRefunded,
            ];

            // Checks that work for both incoming and outgoing chain swaps
            for direction in [Direction::Incoming, Direction::Outgoing] {
                // Verify the swap becomes invalid after final states are received
                for status in &trigger_failed {
                    let persisted_swap = trigger_swap_update!(
                        "chain",
                        NewSwapArgs::default().set_direction(direction),
                        persister,
                        status_stream,
                        status,
                        None,
                        None
                    );
                    assert_eq!(persisted_swap.state, PaymentState::Failed);
                }

                let (mock_user_lockup_tx_hex, mock_user_lockup_tx_id) = match direction {
                    Direction::Outgoing => {
                        let tx = TEST_LIQUID_OUTGOING_USER_LOCKUP_TX.clone();
                        (
                            lwk_wollet::elements::encode::serialize(&tx).to_lower_hex_string(),
                            tx.txid().to_string(),
                        )
                    }
                    Direction::Incoming => {
                        let tx = TEST_BITCOIN_INCOMING_USER_LOCKUP_TX.clone();
                        (
                            sdk_common::bitcoin::consensus::serialize(&tx).to_lower_hex_string(),
                            tx.txid().to_string(),
                        )
                    }
                };

                let (mock_server_lockup_tx_hex, mock_server_lockup_tx_id) = match direction {
                    Direction::Incoming => {
                        let tx = TEST_LIQUID_INCOMING_SERVER_LOCKUP_TX.clone();
                        (
                            lwk_wollet::elements::encode::serialize(&tx).to_lower_hex_string(),
                            tx.txid().to_string(),
                        )
                    }
                    Direction::Outgoing => {
                        let tx = TEST_BITCOIN_OUTGOING_SERVER_LOCKUP_TX.clone();
                        (
                            sdk_common::bitcoin::consensus::serialize(&tx).to_lower_hex_string(),
                            tx.txid().to_string(),
                        )
                    }
                };

                // Verify that `TransactionLockupFailed` correctly sets the state as
                // `RefundPending`/`Refundable` or as `Failed` depending on whether or not
                // `user_lockup_tx_id` is present
                for user_lockup_tx_id in &[None, Some(mock_user_lockup_tx_id.clone())] {
                    if let Some(user_lockup_tx_id) = user_lockup_tx_id {
                        match direction {
                            Direction::Incoming => {
                                bitcoin_chain_service.set_history(vec![BtcHistory {
                                    txid: bitcoin::Txid::from_str(user_lockup_tx_id).unwrap(),
                                    height: 0,
                                }]);
                            }
                            Direction::Outgoing => {
                                liquid_chain_service.set_history(vec![LBtcHistory {
                                    txid: elements::Txid::from_str(user_lockup_tx_id).unwrap(),
                                    height: 0,
                                }]);
                            }
                        }
                    }
                    let persisted_swap = trigger_swap_update!(
                        "chain",
                        NewSwapArgs::default()
                            .set_direction(direction)
                            .set_initial_payment_state(PaymentState::Pending)
                            .set_user_lockup_tx_id(user_lockup_tx_id.clone()),
                        persister,
                        status_stream,
                        ChainSwapStates::TransactionLockupFailed,
                        None,
                        None
                    );
                    let expected_state = if user_lockup_tx_id.is_some() {
                        match direction {
                            Direction::Incoming => PaymentState::Refundable,
                            Direction::Outgoing => PaymentState::RefundPending,
                        }
                    } else {
                        PaymentState::Failed
                    };
                    assert_eq!(persisted_swap.state, expected_state);
                }

                // Verify that `TransactionMempool` and `TransactionConfirmed` correctly set
                // `user_lockup_tx_id` and `accept_zero_conf`
                for status in [
                    ChainSwapStates::TransactionMempool,
                    ChainSwapStates::TransactionConfirmed,
                ] {
                    if direction == Direction::Incoming {
                        bitcoin_chain_service.set_history(vec![BtcHistory {
                            txid: bitcoin::Txid::from_str(&mock_user_lockup_tx_id).unwrap(),
                            height: 0,
                        }]);
                        bitcoin_chain_service.set_transactions(&[&mock_user_lockup_tx_hex]);
                    }
                    let persisted_swap = trigger_swap_update!(
                        "chain",
                        NewSwapArgs::default().set_direction(direction),
                        persister,
                        status_stream,
                        status,
                        Some(TransactionInfo {
                            id: mock_user_lockup_tx_id.clone(),
                            hex: Some(mock_user_lockup_tx_hex.clone()),
                            eta: None
                        }), // sets `update.transaction`
                        Some(true) // sets `update.zero_conf_rejected`
                    );
                    assert_eq!(
                        persisted_swap.user_lockup_tx_id,
                        Some(mock_user_lockup_tx_id.clone())
                    );
                    assert!(!persisted_swap.accept_zero_conf);
                }

                // Verify that `TransactionServerMempool` correctly:
                // 1. Sets the payment as `Pending` and creates `server_lockup_tx_id` when
                //    `accepts_zero_conf` is false
                // 2. Sets the payment as `Pending` and creates `claim_tx_id` when `accepts_zero_conf`
                //    is true
                for accepts_zero_conf in [false, true] {
                    let persisted_swap = trigger_swap_update!(
                        "chain",
                        NewSwapArgs::default()
                            .set_direction(direction)
                            .set_accepts_zero_conf(accepts_zero_conf)
                            .set_set_actual_payer_amount(true),
                        persister,
                        status_stream,
                        ChainSwapStates::TransactionServerMempool,
                        Some(TransactionInfo {
                            id: mock_server_lockup_tx_id.clone(),
                            hex: Some(mock_server_lockup_tx_hex.clone()),
                            eta: None,
                        }),
                        None
                    );
                    match accepts_zero_conf {
                        false => {
                            assert_eq!(persisted_swap.state, PaymentState::Pending);
                            assert!(persisted_swap.server_lockup_tx_id.is_some());
                        }
                        true => {
                            assert_eq!(persisted_swap.state, PaymentState::Pending);
                            assert!(persisted_swap.claim_tx_id.is_some());
                        }
                    };
                }

                // Verify that `TransactionServerConfirmed` correctly
                // sets the payment as `Pending` and creates `claim_tx_id`
                let persisted_swap = trigger_swap_update!(
                    "chain",
                    NewSwapArgs::default()
                        .set_direction(direction)
                        .set_set_actual_payer_amount(true),
                    persister,
                    status_stream,
                    ChainSwapStates::TransactionServerConfirmed,
                    Some(TransactionInfo {
                        id: mock_server_lockup_tx_id,
                        hex: Some(mock_server_lockup_tx_hex),
                        eta: None,
                    }),
                    None
                );
                assert_eq!(persisted_swap.state, PaymentState::Pending);
                assert!(persisted_swap.claim_tx_id.is_some());
            }

            // For outgoing payments, verify that `Created` correctly sets the payment as `Pending` and creates
            // the `user_lockup_tx_id`
            let persisted_swap = trigger_swap_update!(
                "chain",
                NewSwapArgs::default().set_direction(Direction::Outgoing),
                persister,
                status_stream,
                ChainSwapStates::Created,
                None,
                None
            );
            assert_eq!(persisted_swap.state, PaymentState::Pending);
            assert!(persisted_swap.user_lockup_tx_id.is_some());
        })
        .await
        .unwrap();

        Ok(())
    }

    #[sdk_macros::async_test_all]
    async fn test_zero_amount_chain_swap_zero_leeway() -> Result<()> {
        let user_lockup_sat = 50_000;

        create_persister!(persister);
        let swapper = Arc::new(MockSwapper::new());
        let status_stream = Arc::new(MockStatusStream::new());
        let liquid_chain_service = Arc::new(MockLiquidChainService::new());
        let bitcoin_chain_service = Arc::new(MockBitcoinChainService::new());

        let sdk = new_liquid_sdk_with_chain_services(
            persister.clone(),
            swapper.clone(),
            status_stream.clone(),
            liquid_chain_service.clone(),
            bitcoin_chain_service.clone(),
            Some(0),
        )
        .await?;

        LiquidSdk::track_swap_updates(&sdk);

        // We spawn a new thread since updates can only be sent when called via async runtimes
        tokio::spawn(async move {
            // Verify that `TransactionLockupFailed` correctly:
            // 1. does not affect state when swapper doesn't increase fees
            // 2. triggers a change to WaitingFeeAcceptance when there is a fee increase > 0
            for fee_increase in [0, 1] {
                swapper.set_zero_amount_swap_mock_config(ZeroAmountSwapMockConfig {
                    user_lockup_sat,
                    onchain_fee_increase_sat: fee_increase,
                });
                bitcoin_chain_service.set_script_balance_sat(user_lockup_sat);
                let persisted_swap = trigger_swap_update!(
                    "chain",
                    NewSwapArgs::default()
                        .set_direction(Direction::Incoming)
                        .set_accepts_zero_conf(false)
                        .set_zero_amount(true),
                    persister,
                    status_stream,
                    ChainSwapStates::TransactionLockupFailed,
                    None,
                    None
                );
                match fee_increase {
                    0 => {
                        assert_eq!(persisted_swap.state, PaymentState::Created);
                    }
                    1 => {
                        assert_eq!(persisted_swap.state, PaymentState::WaitingFeeAcceptance);
                    }
                    _ => panic!("Unexpected fee_increase"),
                }
            }
        })
        .await?;

        Ok(())
    }

    #[sdk_macros::async_test_all]
    async fn test_zero_amount_chain_swap_with_leeway() -> Result<()> {
        let user_lockup_sat = 50_000;
        let onchain_fee_rate_leeway_sat = 500;

        create_persister!(persister);
        let swapper = Arc::new(MockSwapper::new());
        let status_stream = Arc::new(MockStatusStream::new());
        let liquid_chain_service = Arc::new(MockLiquidChainService::new());
        let bitcoin_chain_service = Arc::new(MockBitcoinChainService::new());

        let sdk = new_liquid_sdk_with_chain_services(
            persister.clone(),
            swapper.clone(),
            status_stream.clone(),
            liquid_chain_service.clone(),
            bitcoin_chain_service.clone(),
            Some(onchain_fee_rate_leeway_sat),
        )
        .await?;

        LiquidSdk::track_swap_updates(&sdk);

        // We spawn a new thread since updates can only be sent when called via async runtimes
        tokio::spawn(async move {
            // Verify that `TransactionLockupFailed` correctly:
            // 1. does not affect state when swapper increases fee by up to sat/vbyte leeway * tx size
            // 2. triggers a change to WaitingFeeAcceptance when it is any higher
            for fee_increase in [onchain_fee_rate_leeway_sat, onchain_fee_rate_leeway_sat + 1] {
                swapper.set_zero_amount_swap_mock_config(ZeroAmountSwapMockConfig {
                    user_lockup_sat,
                    onchain_fee_increase_sat: fee_increase,
                });
                bitcoin_chain_service.set_script_balance_sat(user_lockup_sat);
                let persisted_swap = trigger_swap_update!(
                    "chain",
                    NewSwapArgs::default()
                        .set_direction(Direction::Incoming)
                        .set_accepts_zero_conf(false)
                        .set_zero_amount(true),
                    persister,
                    status_stream,
                    ChainSwapStates::TransactionLockupFailed,
                    None,
                    None
                );
                match fee_increase {
                    val if val == onchain_fee_rate_leeway_sat => {
                        assert_eq!(persisted_swap.state, PaymentState::Created);
                    }
                    val if val == (onchain_fee_rate_leeway_sat + 1) => {
                        assert_eq!(persisted_swap.state, PaymentState::WaitingFeeAcceptance);
                    }
                    _ => panic!("Unexpected fee_increase"),
                }
            }
        })
        .await?;

        Ok(())
    }

    #[sdk_macros::async_test_all]
    async fn test_background_tasks() -> Result<()> {
        create_persister!(persister);
        let swapper = Arc::new(MockSwapper::new());
        let status_stream = Arc::new(MockStatusStream::new());
        let liquid_chain_service = Arc::new(MockLiquidChainService::new());
        let bitcoin_chain_service = Arc::new(MockBitcoinChainService::new());

        let sdk = new_liquid_sdk_with_chain_services(
            persister.clone(),
            swapper.clone(),
            status_stream.clone(),
            liquid_chain_service.clone(),
            bitcoin_chain_service.clone(),
            None,
        )
        .await?;

        sdk.start().await?;

        tokio::time::sleep(Duration::from_secs(3)).await;

        sdk.disconnect().await?;

        Ok(())
    }

    #[sdk_macros::async_test_all]
    async fn test_create_bolt12_offer() -> Result<()> {
        create_persister!(persister);

        let swapper = Arc::new(MockSwapper::default());
        let status_stream = Arc::new(MockStatusStream::new());
        let sdk = new_liquid_sdk(persister.clone(), swapper.clone(), status_stream.clone()).await?;

        // Register a webhook URL
        let webhook_url = "https://example.com/webhook";
        persister.set_webhook_url(webhook_url.to_string())?;

        // Call create_bolt12_offer
        let description = "test offer".to_string();
        let response = sdk.create_bolt12_offer(description.clone()).await?;

        // Verify that the response contains a destination (offer string)
        assert!(!response.destination.is_empty());

        // Verify the offer was stored in the persister
        let offers = persister.list_bolt12_offers_by_webhook_url(webhook_url)?;
        assert_eq!(offers.len(), 1);

        // Verify the offer details
        let offer = &offers[0];
        assert_eq!(offer.description, description);
        assert_eq!(offer.webhook_url, Some(webhook_url.to_string()));
        assert_eq!(offer.id, response.destination);

        // Verify the offer has a private key
        assert!(!offer.private_key.is_empty());

        Ok(())
    }

    #[sdk_macros::async_test_all]
    async fn test_create_bolt12_receive_swap() -> Result<()> {
        create_persister!(persister);

        let swapper = Arc::new(MockSwapper::default());
        let status_stream = Arc::new(MockStatusStream::new());
        let sdk = new_liquid_sdk(persister.clone(), swapper.clone(), status_stream.clone()).await?;

        // Register a webhook URL
        let webhook_url = "https://example.com/webhook";
        persister.set_webhook_url(webhook_url.to_string())?;

        // Call create_bolt12_offer
        let description = "test offer".to_string();
        let response = sdk.create_bolt12_offer(description.clone()).await?;
        let offer = persister
            .fetch_bolt12_offer_by_id(&response.destination)?
            .unwrap();

        // Create the invoice request
        let expanded_key = ExpandedKey::new([42; 32]);
        let entropy_source = RandomBytes::new(utils::generate_entropy());
        let nonce = Nonce::from_entropy_source(&entropy_source);
        let secp = Secp256k1::new();
        let payment_id = PaymentId([1; 32]);
        let invoice_request = TryInto::<Offer>::try_into(offer.clone())?
            .request_invoice(&expanded_key, nonce, &secp, payment_id)
            .unwrap()
            .amount_msats(1_000_000)
            .unwrap()
            .chain(Network::Testnet)
            .unwrap()
            .build_and_sign()
            .unwrap();
        let mut buffer = Vec::new();
        invoice_request.write(&mut buffer).unwrap();

        // Call create_bolt12_receive_swap
        let create_res = sdk
            .create_bolt12_invoice(&CreateBolt12InvoiceRequest {
                offer: offer.id,
                invoice_request: buffer.to_hex(),
            })
            .await
            .unwrap();
        assert!(create_res.invoice.starts_with("lni"));

        Ok(())
    }
}<|MERGE_RESOLUTION|>--- conflicted
+++ resolved
@@ -57,11 +57,7 @@
 use crate::model::Signer;
 use crate::nwc::{handler::SdkRelayMessageHandler, SdkNwcService, NwcService};
 use crate::payjoin::{side_swap::SideSwapPayjoinService, PayjoinService};
-<<<<<<< HEAD
 use crate::plugin::{Plugin, PluginStorage};
-=======
-use crate::plugin::Plugin;
->>>>>>> fa32c3de
 use crate::receive_swap::ReceiveSwapHandler;
 use crate::send_swap::SendSwapHandler;
 use crate::swapper::SubscriptionHandler;
@@ -124,10 +120,6 @@
     status_stream: Option<Arc<dyn SwapperStatusStream>>,
     swapper: Option<Arc<dyn Swapper>>,
     sync_service: Option<Arc<SyncService>>,
-<<<<<<< HEAD
-=======
-    nwc_service: Option<Arc<dyn NwcService>>,
->>>>>>> fa32c3de
     plugins: Option<Vec<Arc<dyn Plugin>>>,
 }
 
@@ -154,12 +146,7 @@
             status_stream: None,
             swapper: None,
             sync_service: None,
-<<<<<<< HEAD
             plugins: None,
-=======
-            nwc_service: None,
-            plugins,
->>>>>>> fa32c3de
         })
     }
 
@@ -219,13 +206,8 @@
         self
     }
 
-<<<<<<< HEAD
     pub fn plugins(&mut self, plugins: Vec<Arc<dyn Plugin>>) -> &mut Self {
         self.plugins = Some(plugins);
-=======
-    pub fn nwc_service(&mut self, nwc_service: Arc<dyn NwcService>) -> &mut Self {
-        self.nwc_service = Some(nwc_service);
->>>>>>> fa32c3de
         self
     }
 
@@ -236,6 +218,7 @@
             .get_wallet_dir(&self.config.working_dir, &fingerprint_hex)
     }
 
+    pub async fn build(self) -> Result<Arc<LiquidSdk>> {
     pub async fn build(self) -> Result<Arc<LiquidSdk>> {
         if let Some(breez_api_key) = &self.config.breez_api_key {
             LiquidSdk::validate_breez_api_key(breez_api_key)?
@@ -413,14 +396,6 @@
             background_task_handles: Mutex::new(vec![]),
             plugins: self.plugins.unwrap_or_default(),
         });
-
-        // Set the nwc_service if it was provided
-        if let Some(nwc_service) = self.nwc_service {
-            sdk.nwc_service.set(nwc_service).map_err(|_| SdkError::Generic {
-                err: "Failed to set NWC service".to_string(),
-            })?;
-        }
-
         Ok(sdk)
     }
 }
@@ -451,6 +426,7 @@
     pub(crate) nwc_service: OnceCell<Arc<dyn NwcService>>,
     pub(crate) background_task_handles: Mutex<Vec<TaskHandle>>,
     pub(crate) plugins: Vec<Arc<dyn Plugin>>,
+    pub(crate) plugins: Vec<Arc<dyn Plugin>>,
 }
 
 impl LiquidSdk {
@@ -469,11 +445,17 @@
         req: ConnectRequest,
         plugins: Option<Vec<Arc<dyn Plugin>>>,
     ) -> Result<Arc<LiquidSdk>> {
+    /// * `plugins` - the [Plugin]s which should be loaded by the SDK at startup
+    pub async fn connect(
+        req: ConnectRequest,
+        plugins: Option<Vec<Arc<dyn Plugin>>>,
+    ) -> Result<Arc<LiquidSdk>> {
         let signer = Self::default_signer(&req)?;
 
         Self::connect_with_signer(
             ConnectWithSignerRequest { config: req.config },
             Box::new(signer),
+            plugins,
             plugins,
         )
         .inspect_err(|e| error!("Failed to connect: {e:?}"))
@@ -497,6 +479,7 @@
         req: ConnectWithSignerRequest,
         signer: Box<dyn Signer>,
         plugins: Option<Vec<Arc<dyn Plugin>>>,
+        plugins: Option<Vec<Arc<dyn Plugin>>>,
     ) -> Result<Arc<LiquidSdk>> {
         let start_ts = Instant::now();
 
@@ -507,7 +490,6 @@
             req.config,
             PRODUCTION_BREEZSERVER_URL.into(),
             Arc::new(signer),
-<<<<<<< HEAD
         )?;
 
         if let Some(plugins) = plugins {
@@ -515,12 +497,6 @@
         }
 
         let sdk = builder.build().await?;
-=======
-            plugins,
-        )?
-        .build()
-        .await?;
->>>>>>> fa32c3de
         sdk.start().await?;
 
         let init_time = Instant::now().duration_since(start_ts);
@@ -610,16 +586,12 @@
             });
         }
         for plugin in &self.plugins {
-<<<<<<< HEAD
             plugin
                 .on_start(
                     self.clone(),
                     PluginStorage::new(self.persister.clone(), plugin.id())?,
                 )
                 .await;
-=======
-            plugin.on_start(self.clone());
->>>>>>> fa32c3de
         }
 
         Ok(())
@@ -670,11 +642,7 @@
             }
         }
         for plugin in &self.plugins {
-<<<<<<< HEAD
             plugin.on_stop().await;
-=======
-            plugin.on_stop();
->>>>>>> fa32c3de
         }
 
         #[cfg(all(target_family = "wasm", target_os = "unknown"))]
